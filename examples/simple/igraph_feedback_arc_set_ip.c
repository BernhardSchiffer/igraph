--- conflicted
+++ resolved
@@ -103,13 +103,10 @@
     }
     igraph_destroy(&g);
 
-<<<<<<< HEAD
-    igraph_vector_int_destroy(&result);
-=======
     /* Null graph */
     igraph_empty(&g, 0, IGRAPH_DIRECTED);
     igraph_feedback_arc_set(&g, &result, NULL, IGRAPH_FAS_EXACT_IP);
-    if (igraph_vector_size(&result) != 0) {
+    if (igraph_vector_int_size(&result) != 0) {
         return 6;
     }
     igraph_destroy(&g);
@@ -117,13 +114,12 @@
     /* Singleton graph */
     igraph_empty(&g, 1, IGRAPH_DIRECTED);
     igraph_feedback_arc_set(&g, &result, NULL, IGRAPH_FAS_EXACT_IP);
-    if (igraph_vector_size(&result) != 0) {
+    if (igraph_vector_int_size(&result) != 0) {
         return 7;
     }
     igraph_destroy(&g);
 
-    igraph_vector_destroy(&result);
->>>>>>> 98353c3f
+    igraph_vector_int_destroy(&result);
 
     return 0;
 }