include(test_helpers)
include(benchmark_helpers)

add_library(test_utilities OBJECT unit/test_utilities.c)
target_link_libraries(test_utilities PRIVATE igraph)
use_all_warnings(test_utilities)

# Add a compatibility alias to the "test" target so it can also be invoked as
# "make check" - for people who have it in their muscle memories from autotools
add_custom_target(build_tests)
add_custom_target(
  check
  COMMAND ${CMAKE_CTEST_COMMAND} --progress --output-on-failure -C $<CONFIG>
  COMMENT "Executing unit tests..."
  USES_TERMINAL
)
add_dependencies(check build_tests)

# Add a custom target for benchmarks and another one for building them
add_custom_target(build_benchmarks)
add_custom_target(
  benchmark
  COMMENT "Running benchmarks..."
)
add_dependencies(benchmark build_benchmarks)

# Some newer gcc version have --enable-new-dtags on by default. This then leads
# to using RUNPATH instead of RPATH. Since RUNPATH is only considered after
# LD_LIBRARY_PATH, if another version of igraph is installed somewhere it will
# be linked to that library.
include(CheckLinkerFlag)
check_linker_flag(C "-Wl,--enable-new-dtags" HAVE_ENABLE_NEW_DTAGS)
if (HAVE_ENABLE_NEW_DTAGS AND BUILD_SHARED_LIBS)
  message(STATUS "Disabling new dtags for testing to use RPATH to ensure the correct library is found.")
  set(CMAKE_EXE_LINKER_FLAGS "${CMAKE_EXE_LINKER_FLAGS} -Wl,--disable-new-dtags")
endif()

# tutorial examples and other snippets from the documentation
add_examples(
  FOLDER examples/tutorial NAMES
  tutorial1
  tutorial2
  tutorial3
)

# version.at
add_examples(
  FOLDER examples/simple NAMES
  igraph_version
)

# types.at
add_examples(
  FOLDER examples/simple NAMES
  dqueue
  igraph_sparsemat
  igraph_sparsemat3
  igraph_sparsemat4
  igraph_sparsemat6
  igraph_sparsemat7
  igraph_sparsemat8
  igraph_strvector
  igraph_vector_int_list_sort
)

add_legacy_tests(
  FOLDER tests/unit NAMES
  bitset
  heap
  igraph_complex
  igraph_psumtree
  igraph_sparsemat5
  igraph_sparsemat9
  igraph_sparsemat_droptol
  igraph_sparsemat_fkeep
  igraph_sparsemat_getelements_sorted
  igraph_sparsemat_is_symmetric
  igraph_sparsemat_iterator_idx
  igraph_sparsemat_minmax
  igraph_sparsemat_nonzero_storage
  igraph_sparsemat_normalize
  igraph_sparsemat_view
  igraph_sparsemat_which_minmax
  igraph_strvector
  igraph_vector_floor
  igraph_vector_lex_cmp
  matrix
  matrix2
  matrix3
  matrix_complex
  stack
  strvector_set_len_remove_print
  vector
  vector2
  vector3
  vector4
  vector_list
  vector_ptr
  vector_ptr_sort_ind
  vector_sort_ind
)

if ((NOT BUILD_SHARED_LIBS) OR (NOT BLAS_IS_VENDORED AND NOT ARPACK_IS_VENDORED))
  add_legacy_tests(
    FOLDER tests/unit NAMES
    igraph_sparsemat2 # Uses ARPACK and BLAS functions which are not publicly available when building with internal ARPACK/BLAS
  )
endif()

add_legacy_tests(
  FOLDER tests/unit NAMES
  2wheap
  cutheap
  d_indheap
  marked_queue
  gen2wheap
  set
  trie
)

# basic.at
add_examples(
  FOLDER examples/simple NAMES
  creation
  igraph_copy
  igraph_degree
  igraph_delete_edges
  igraph_delete_vertices
  igraph_get_eid
  igraph_get_eids
  igraph_is_directed
  igraph_neighbors
)

add_legacy_tests(
  FOLDER tests/unit NAMES
  adj
  igraph_add_edges
  igraph_add_vertices
  igraph_degree
  igraph_delete_edges
  igraph_delete_vertices
  igraph_edges
  igraph_empty
  igraph_get_eid
  igraph_is_same_graph
  igraph_i_incident
  igraph_i_neighbors
  igraph_neighbors
)

# iterators.at
add_examples(
  FOLDER examples/simple NAMES
  igraph_es_pairs
  igraph_vs_nonadj
  igraph_vs_range
  igraph_vs_vector
)

add_legacy_tests(
  FOLDER tests/unit NAMES
  edge_selectors
  igraph_es_path
  igraph_es_all_between
  vertex_selectors
)

# structure_generators.at
add_examples(
  FOLDER examples/simple NAMES
  igraph_adjacency
  igraph_atlas
  igraph_barabasi_game
  igraph_barabasi_game2
  igraph_create
  igraph_degree_sequence_game
  igraph_erdos_renyi_game_gnm
  igraph_erdos_renyi_game_gnp
  igraph_full
  igraph_grg_game
  igraph_kary_tree
  igraph_lcf
  igraph_realize_degree_sequence
  igraph_regular_tree
  igraph_ring
  igraph_small
  igraph_star
  igraph_symmetric_tree
  igraph_weighted_adjacency
)

add_legacy_tests(
  FOLDER tests/unit NAMES
  constructor-failure
  erdos_renyi_game_gnm
  erdos_renyi_game_gnp
  full
  igraph_adjacency
  igraph_atlas
  igraph_barabasi_aging_game
  igraph_barabasi_game
  igraph_bipartite_game
  igraph_callaway_traits_game
  igraph_chung_lu_game
  igraph_circulant
  igraph_cited_type_game
  igraph_citing_cited_type_game
  igraph_correlated_game
  igraph_correlated_pair_game
  igraph_create
  igraph_degree_sequence_game
  igraph_dot_product_game
  igraph_establishment_game
  igraph_extended_chordal_ring
  igraph_forest_fire_game
  igraph_from_prufer
  igraph_full_citation
  igraph_full_multipartite
  igraph_generalized_petersen
  igraph_grg_game
  igraph_growing_random_game
  igraph_hsbm_game
  igraph_hsbm_list_game
  igraph_k_regular_game
  igraph_lastcit_game
  igraph_linegraph
  igraph_kautz
  igraph_preference_game
  igraph_perfect
  igraph_realize_degree_sequence
  igraph_recent_degree_aging_game
  igraph_recent_degree_game
  igraph_sbm_game
  igraph_simple_interconnected_islands_game
  igraph_square_lattice
  igraph_static_power_law_game
  igraph_tree_from_parent_vector
  igraph_trussness
  igraph_turan
  igraph_wheel
  igraph_weighted_adjacency
  kary_tree
  symmetric_tree
  tree_game
  ring
  watts_strogatz_game
)

# structural_properties.at
add_examples(
  FOLDER examples/simple NAMES
  bellman_ford
  distances
  igraph_assortativity_degree
  igraph_assortativity_nominal
  igraph_average_path_length
  igraph_cocitation
  igraph_diameter
  igraph_eccentricity
  igraph_feedback_arc_set
  igraph_feedback_arc_set_ip
  igraph_get_all_shortest_paths_dijkstra
  igraph_get_shortest_paths
  igraph_get_shortest_paths_dijkstra
  igraph_girth
  igraph_has_multiple
  igraph_is_loop
  igraph_is_multiple
  igraph_list_triangles
  igraph_avg_nearest_neighbor_degree
  igraph_minimum_spanning_tree
  igraph_pagerank
  igraph_radius
  igraph_reciprocity
  igraph_similarity
  igraph_simplify
  igraph_topological_sorting
  igraph_transitivity
)

add_legacy_tests(
  FOLDER tests/unit NAMES
  all_shortest_paths
  assortativity
  components
  coreness
  efficiency
# The eigen_stress test is disabled by default. The chance of failure on at
# least some platforms, or with some BLAS/LAPACK/ARPACK versions is high
# due to ARPACK's fickleness. The test is still useful for local testing.
  # eigen_stress
  global_transitivity
  harmonic_centrality
  hub_and_authority
  igraph_count_adjacent_triangles
  igraph_are_adjacent
  igraph_average_path_length
  igraph_average_path_length_dijkstra
  igraph_betweenness
  igraph_betweenness_subset
  igraph_closeness
  igraph_constraint
  igraph_convergence_degree
  igraph_count_multiple
  igraph_density
  igraph_diameter
  igraph_diameter_dijkstra
  igraph_diversity
  igraph_distances_floyd_warshall
  igraph_distances_floyd_warshall_speedup
  igraph_distances_johnson
  igraph_ecc
  igraph_eccentricity
  igraph_eccentricity_dijkstra
  igraph_edge_betweenness
  igraph_edge_betweenness_subset
  igraph_feedback_arc_set
  igraph_feedback_vertex_set
  igraph_get_all_simple_paths
  igraph_get_all_shortest_paths_dijkstra
  igraph_get_k_shortest_paths
  igraph_get_shortest_paths2
  igraph_get_shortest_path_astar
  igraph_get_shortest_path_bellman_ford
  igraph_get_shortest_paths_bellman_ford
  igraph_get_shortest_paths_dijkstra
  igraph_graph_center
  igraph_has_mutual
  igraph_is_bipartite
  igraph_is_connected
  igraph_is_chordal
  igraph_is_clique
  igraph_is_complete
  igraph_is_dag
  igraph_is_mutual
  igraph_is_tree
  igraph_is_forest
  igraph_is_forest2
  igraph_joint_degree_distribution
  igraph_joint_type_distribution
  igraph_is_acyclic
  igraph_list_triangles
  igraph_local_scan_k_ecount
  igraph_local_scan_k_ecount_them
  igraph_local_scan_subset_ecount
  igraph_local_transitivity
  igraph_mean_degree
  igraph_neighborhood
  igraph_neighborhood_graphs
  igraph_neighborhood_size
  igraph_pagerank
  igraph_path_length_hist
  igraph_pseudo_diameter
  igraph_pseudo_diameter_dijkstra
  igraph_random_walk
  igraph_rewire # Uses internal igraph_i_rewire
  igraph_simple_cycles
  igraph_similarity
  igraph_transitive_closure
  igraph_transitivity_avglocal_undirected
  igraph_transitivity_barrat
  igraph_unfold_tree
  igraph_voronoi
  igraph_widest_paths
  igraph_spanner
  knn
<<<<<<< HEAD
  minimum_spanning_tree
=======
  paths
>>>>>>> 83f1f059
  random_spanning_tree
  reachability
  single_target_shortest_path
  topological_sorting
)

add_legacy_tests(
  FOLDER tests/regression NAMES
  bug_1760
  bug_1814
  bug_1970
  bug_2150
  bug_2497
  bug_2506
  bug_2517
)

# components.at
add_examples(
  FOLDER examples/simple NAMES
  igraph_biconnected_components
  igraph_decompose
  igraph_is_biconnected
)

add_legacy_tests(
  FOLDER tests/unit NAMES
  igraph_biconnected_components
  igraph_bridges
  igraph_decompose_strong
  igraph_is_biconnected
  igraph_subcomponent
)

# layout.at
add_examples(
  FOLDER examples/simple NAMES
  igraph_layout_reingold_tilford
)

add_legacy_tests(
  FOLDER tests/unit NAMES
  igraph_layout_drl
  igraph_layout_drl_3d
  igraph_layout_bipartite
  igraph_layout_fruchterman_reingold
  igraph_layout_fruchterman_reingold_3d
  igraph_layout_gem
  igraph_layout_graphopt
  igraph_layout_grid
  igraph_layout_kamada_kawai
  igraph_layout_lgl
  igraph_layout_mds
  igraph_layout_merge2
  igraph_layout_merge3
  igraph_layout_random_3d
  igraph_layout_reingold_tilford_circular
  igraph_layout_reingold_tilford_extended
  igraph_layout_sphere
  igraph_layout_star
  igraph_layout_sugiyama
  igraph_layout_umap
)
add_legacy_tests(
  FOLDER tests/regression NAMES
  igraph_layout_kamada_kawai_3d_bug_1462
  igraph_layout_reingold_tilford_bug_879
)

add_legacy_tests(
  FOLDER tests/unit NAMES
  igraph_i_layout_sphere
  igraph_layout_davidson_harel # Uses igraph_i_layout_segments_intersect and igraph_i_layout_point_segment_dist2
  igraph_layout_merge # Uses igraph_i_layout_merge functions
  igraph_i_umap_fit_ab
)

# visitors.at
add_examples(
  FOLDER examples/simple NAMES
  igraph_bfs
  igraph_bfs_callback
  igraph_bfs_simple
)
add_legacy_tests(
  FOLDER tests/unit NAMES
  bfs
  bfs_simple
)

# topology.at
add_examples(
  FOLDER examples/simple NAMES
  igraph_isomorphic_vf2
  igraph_subisomorphic_lad
)

add_legacy_tests(
  FOLDER tests/unit NAMES
  simplify_and_colorize
  bliss_automorphisms
  igraph_get_isomorphisms_vf2
  igraph_get_subisomorphisms_vf2
  igraph_isomorphic
  igraph_isomorphic_vf2
  igraph_subisomorphic
  igraph_subisomorphic_lad
  igraph_isomorphic_bliss
  isomorphism_test
  isoclasses
  isoclasses2
  VF2-compat
)

# coloring.at
add_examples(
  FOLDER examples/simple NAMES
  igraph_coloring
)

add_legacy_tests(
  FOLDER tests/unit NAMES
  igraph_coloring
)


# motifs.at
add_examples(
  FOLDER examples/simple NAMES
  igraph_motifs_randesu
)

add_legacy_tests(
  FOLDER tests/unit NAMES
  igraph_dyad_census
  igraph_motifs_randesu
  igraph_motifs_randesu_estimate
  igraph_motifs_randesu_no
  triad_census
)

# foreign.at
add_examples(
  FOLDER examples/simple NAMES
  dot
  foreign
  gml
  graphml
  igraph_read_graph_dl
  igraph_read_graph_graphdb
  igraph_read_graph_lgl
  igraph_write_graph_lgl
  igraph_write_graph_pajek
  safelocale
)

add_legacy_tests(
  FOLDER tests/unit NAMES
  foreign_empty
  gml
  igraph_read_graph_graphdb
  igraph_read_graph_graphml
  igraph_write_graph_leda
  igraph_write_graph_dimacs_flow
  igraph_write_graph_dot
  lineendings
  ncol
  pajek
  pajek2
  pajek_bipartite
  pajek_bipartite2
  pajek_signed
)

# other.at
add_examples(
  FOLDER examples/simple NAMES
  igraph_power_law_fit
)
# igraph_power_law_fit() output is only deterministic when running with 1 thread
set_property(TEST example::igraph_power_law_fit APPEND PROPERTY ENVIRONMENT "OMP_NUM_THREADS=1")

add_legacy_tests(
  FOLDER tests/unit NAMES
  all_almost_e
  cmp_epsilon
  igraph_almost_equals
  igraph_convex_hull
  igraph_power_law_fit
  overflow
  prop_caching
  zapsmall
)
# igraph_power_law_fit() output is only deterministic when running with 1 thread
set_property(TEST test::igraph_power_law_fit APPEND PROPERTY ENVIRONMENT "OMP_NUM_THREADS=1")

# operators.at
add_examples(
  FOLDER examples/simple NAMES
  igraph_complementer
  igraph_compose
  igraph_contract_vertices
  igraph_difference
  igraph_disjoint_union
  igraph_join
  igraph_intersection
  igraph_union
)

add_legacy_tests(
  FOLDER tests/unit NAMES
  igraph_contract_vertices
  igraph_connect_neighborhood
  igraph_disjoint_union
  igraph_graph_power
  igraph_induced_subgraph
  igraph_induced_subgraph_map
  igraph_induced_subgraph_edges
  igraph_intersection
  igraph_permute_vertices
  igraph_reverse_edges
  igraph_rewire_directed_edges
  igraph_union
)

# conversion.at
add_examples(
  FOLDER examples/simple NAMES
  adjlist
  igraph_get_laplacian
  igraph_get_laplacian_sparse
  igraph_to_undirected
)

add_legacy_tests(
  FOLDER tests/unit NAMES
  adjlist
  igraph_adjlist_init_complementer
  igraph_adjlist_simplify
  igraph_get_adjacency
  igraph_get_adjacency_sparse
  igraph_get_laplacian
  igraph_get_stochastic
  igraph_get_stochastic_sparse
  igraph_to_directed
  igraph_to_prufer
  inclist
)

# flow.at
add_examples(
  FOLDER examples/simple NAMES
  dominator_tree
  even_tarjan
  flow
  flow2
  igraph_all_st_mincuts
  igraph_mincut
)

add_legacy_tests(
  FOLDER tests/unit NAMES
  igraph_all_st_mincuts
  igraph_dominator_tree
  igraph_st_mincut_value
  igraph_vertex_disjoint_paths
  igraph_adhesion
  igraph_cohesion
  igraph_maxflow
  igraph_residual_graph
  igraph_edge_disjoint_paths
  igraph_st_edge_connectivity
  igraph_st_mincut
  igraph_st_vertex_connectivity
)

add_legacy_tests(
  FOLDER tests/unit NAMES
  igraph_all_st_cuts # Uses igraph_marked_queue, which is internal.
)

add_legacy_tests(
  FOLDER tests/unit NAMES
  igraph_gomory_hu_tree
)

# community.at
add_examples(
  FOLDER examples/simple NAMES
  igraph_community_edge_betweenness
  igraph_community_fastgreedy
  igraph_community_label_propagation
  igraph_community_leading_eigenvector
  igraph_community_leiden
  igraph_community_multilevel
  igraph_community_optimal_modularity
  walktrap
)

add_legacy_tests(
  FOLDER tests/unit NAMES
  community_indexing
  community_leiden
  community_label_propagation
  community_label_propagation2
  community_label_propagation3
  community_walktrap
  graphlets
  igraph_community_eb_get_merges
  igraph_community_edge_betweenness
  igraph_community_fastgreedy
  igraph_community_fluid_communities
  igraph_community_infomap
  igraph_community_leading_eigenvector2
  igraph_community_optimal_modularity
  igraph_community_voronoi
  igraph_compare_communities
  igraph_le_community_to_membership
  igraph_modularity
  igraph_modularity_matrix
  igraph_split_join_distance
  levc-stress
  null_communities
  spinglass
)
add_legacy_tests(
  FOLDER tests/regression NAMES
  bug-1149658
)

# use a higher test timeout for the Infomap algorithm
set_tests_properties("test::igraph_community_infomap" PROPERTIES TIMEOUT 150)

# cliques.at
add_examples(
  FOLDER examples/simple NAMES
  igraph_cliques
  igraph_independent_sets
  igraph_maximal_cliques
)

add_legacy_tests(
  FOLDER tests/unit NAMES
  igraph_clique_size_hist
  igraph_maximal_cliques
  igraph_maximal_cliques2
  igraph_maximal_cliques3
  igraph_maximal_cliques4
  igraph_maximal_cliques_file
  igraph_weighted_cliques
  maximal_cliques_callback
  maximal_cliques_hist
)

# eigen.at
add_legacy_tests(
  FOLDER tests/unit NAMES
  igraph_eigen_matrix
  igraph_eigen_matrix2
  igraph_eigen_matrix3
  igraph_eigen_matrix4
  igraph_eigen_matrix_symmetric
  igraph_eigen_matrix_symmetric_arpack
)

# attributes.at
add_examples(
  FOLDER examples/simple NAMES
  cattributes
  cattributes2
  cattributes3
  cattributes4
  igraph_attribute_combination
)

add_legacy_tests(
  FOLDER tests/unit NAMES
  igraph_attribute_combination_remove
  cattributes5
  cattributes6
)
add_legacy_tests(
  FOLDER tests/regression NAMES
  cattr_bool_bug
  cattr_bool_bug2
)

# arpack.at
add_examples(
  FOLDER examples/simple NAMES
  blas
  blas_dgemm
  eigenvector_centrality
  igraph_lapack_dgeev
  igraph_lapack_dgeevx
  igraph_lapack_dgesv
  igraph_lapack_dsyevr
)

add_legacy_tests(
  FOLDER tests/unit NAMES
  dgemv
  igraph_arpack_rnsolve
  igraph_arpack_unpack_complex
  igraph_blas_dgemm
  igraph_eigenvector_centrality
  igraph_lapack_dgeev
  igraph_lapack_dgeevx
  igraph_lapack_dgehrd
  igraph_lapack_dgetrf
  igraph_lapack_dgetrs
  igraph_lapack_dsyevr
)

# bipartite.at
add_examples(
  FOLDER examples/simple NAMES
  igraph_bipartite_create
  igraph_bipartite_projection
)

add_legacy_tests(
  FOLDER tests/unit NAMES
  igraph_bipartite_create
  igraph_bipartite_projection
  igraph_biadjacency
  igraph_get_biadjacency
  igraph_weighted_biadjacency
)

# centralization.at
add_examples(
  FOLDER examples/simple NAMES
  centralization
)

add_legacy_tests(
  FOLDER tests/unit NAMES
  centralization
)

# eulerian.at
add_legacy_tests(
  FOLDER tests/unit NAMES
  igraph_is_eulerian
  igraph_eulerian_cycle
  igraph_eulerian_path
  igraph_find_cycle
)

# separators.at
add_examples(
  FOLDER examples/simple NAMES
  cohesive_blocks
  igraph_is_minimal_separator
  igraph_is_separator
  igraph_minimal_separators
  igraph_minimum_size_separators
)

add_legacy_tests(
  FOLDER tests/unit NAMES
  igraph_is_separator
)

add_legacy_tests(
  FOLDER tests/unit NAMES
  igraph_cohesive_blocks
  igraph_minimum_size_separators
)

add_legacy_tests(
  FOLDER tests/regression NAMES
  bug-1033045
)

# hrg.at
add_legacy_tests(
  FOLDER tests/unit NAMES
  igraph_hrg
  igraph_hrg2
  igraph_hrg3
  igraph_hrg_create
)

# microscopic.at
add_examples(
  FOLDER examples/simple NAMES
  igraph_deterministic_optimal_imitation
  igraph_roulette_wheel_imitation
  igraph_stochastic_imitation
)

add_legacy_tests(
  FOLDER tests/unit NAMES
  igraph_deterministic_optimal_imitation
  igraph_moran_process
  igraph_roulette_wheel_imitation
  igraph_stochastic_imitation
)

# mt.at -- only if we have pthreads
if(CMAKE_USE_PTHREADS_INIT)
  add_legacy_tests(
    FOLDER tests/unit NAMES tls1
    LIBRARIES Threads::Threads
  )

  # tls2 should be added only if we use vendored ARPACK because a non-vendored
  # ARPACK is not guaranteed to be thread-safe
  if(ARPACK_IS_VENDORED AND NOT BUILD_SHARED_LIBS)
    add_legacy_tests(
      FOLDER tests/unit NAMES tls2
      LIBRARIES Threads::Threads
    )
  endif()
endif()

# random.at
add_examples(
  FOLDER examples/simple NAMES
  igraph_fisher_yates_shuffle
  igraph_random_sample
  random_seed
)

add_legacy_tests(
  FOLDER tests/unit NAMES
  igraph_random_sample
  igraph_rng_get_integer
  random_sampling
  rng_reproducibility
  rng_init_destroy_max_bits_name_set_default
)

# qsort.at
add_legacy_tests(
  FOLDER tests/unit NAMES
  igraph_qsort
  igraph_qsort_r
)

# matching.at
add_examples(
  FOLDER examples/simple NAMES
  igraph_maximum_bipartite_matching
)

add_legacy_tests(
  FOLDER tests/unit NAMES
  igraph_maximum_bipartite_matching
)

# embedding.at
add_legacy_tests(
  FOLDER tests/unit NAMES
  igraph_adjacency_spectral_embedding
)

# graphicality

add_legacy_tests(
  FOLDER tests/unit NAMES
  igraph_is_graphical
  igraph_is_bigraphical
)

# cycle bases
add_legacy_tests(
  FOLDER tests/unit NAMES
  cycle_bases
)

# handlers

add_legacy_tests(
  FOLDER tests/unit NAMES
  fatal_handler
  igraph_progress_handler_stderr
  igraph_set_progress_handler
)

# error output

add_legacy_tests(
  FOLDER tests/unit NAMES
  error_macros
)

# GLPK

add_legacy_tests(
  FOLDER tests/unit NAMES
  glpk_error
)

# regression and fuzzing tests

add_legacy_tests(
  FOLDER tests/regression NAMES
  igraph_read_graph_gml_invalid_inputs
  igraph_read_graph_graphml_invalid_inputs
  igraph_read_graph_pajek_invalid_inputs
)

# non-graph

add_legacy_tests(
  FOLDER tests/unit NAMES
  expand_path_to_pairs
  igraph_running_mean
  igraph_solve_lsap
)

# memory allocation

add_legacy_tests(
  FOLDER tests/unit NAMES
  zero_allocs
)

# simulation

add_legacy_tests(
  FOLDER tests/unit NAMES
  igraph_sir
)


# benchmarks
add_benchmarks(
  NAMES
  community
  connectivity
  erdos_renyi
  graphicality
  igraph_adjacency
  igraph_average_path_length_unweighted
  igraph_betweenness
  igraph_betweenness_weighted
  igraph_cliques
  igraph_closeness_weighted
  igraph_coloring
  igraph_decompose
  igraph_degree
  igraph_degree_sequence_game
  igraph_distances
  igraph_ecc
  igraph_induced_subgraph
  igraph_induced_subgraph_edges
  igraph_layout_umap
  igraph_matrix_transpose
  igraph_maximal_cliques
  igraph_neighborhood
  igraph_pagerank
  igraph_pagerank_weighted
  igraph_power_law_fit
  igraph_qsort
  igraph_random_walk
  igraph_strength
  igraph_transitivity
  igraph_tree_game
  igraph_vertex_connectivity
  igraph_voronoi
  inc_vs_adj
  intersection
  lad
  modularity
  spanning_tree
)

# dot product
add_legacy_tests(
  FOLDER tests/unit NAMES
  igraph_sample_dirichlet
  igraph_sample_sphere
)

# lattices
add_legacy_tests(
  FOLDER tests/unit NAMES
  igraph_triangular_lattice
  igraph_hexagonal_lattice
)

add_legacy_tests(
        FOLDER tests/unit NAMES
        jdm
)

add_legacy_tests(
        FOLDER tests/unit NAMES
        igraph_realize_bipartite_degree_sequence
)<|MERGE_RESOLUTION|>--- conflicted
+++ resolved
@@ -365,11 +365,8 @@
   igraph_widest_paths
   igraph_spanner
   knn
-<<<<<<< HEAD
   minimum_spanning_tree
-=======
   paths
->>>>>>> 83f1f059
   random_spanning_tree
   reachability
   single_target_shortest_path
