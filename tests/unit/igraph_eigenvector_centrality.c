/* -*- mode: C -*-  */
/*
   IGraph library.
   Copyright (C) 2022  The igraph development team <igraph@igraph.org>

   This program is free software; you can redistribute it and/or modify
   it under the terms of the GNU General Public License as published by
   the Free Software Foundation; either version 2 of the License, or
   (at your option) any later version.

   This program is distributed in the hope that it will be useful,
   but WITHOUT ANY WARRANTY; without even the implied warranty of
   MERCHANTABILITY or FITNESS FOR A PARTICULAR PURPOSE.  See the
   GNU General Public License for more details.

   You should have received a copy of the GNU General Public License
   along with this program.  If not, see <https://www.gnu.org/licenses/>.
*/

#include <igraph.h>
#include "test_utilities.h"

void print_and_destroy(igraph_t *g, igraph_neimode_t mode, igraph_vector_t *weights) {
    igraph_vector_t v;
    igraph_real_t value;

    igraph_vector_init(&v, 0);
    igraph_eigenvector_centrality(g, &v, &value,
                                  mode,
                                  weights,
                                  /* options */ NULL);

    printf("Eigenvalue: %g\n", value);
    printf("Eigenvector:\n");
    igraph_vector_print(&v);
    printf("\n");

    igraph_destroy(g);
    igraph_vector_destroy(&v);
}

int main(void) {

    igraph_t g;
    igraph_vector_t weights;

    printf("Undirected graph with no vertices:\n");
    igraph_small(&g, 0, IGRAPH_UNDIRECTED, -1);
    print_and_destroy(&g, IGRAPH_ALL, NULL);

    printf("Directed graph with no vertices:\n");
    igraph_small(&g, 0, IGRAPH_DIRECTED, -1);
    print_and_destroy(&g, IGRAPH_OUT, NULL);

    printf("Undirected graph with no edges:\n");
    igraph_small(&g, 5, IGRAPH_UNDIRECTED, -1);
    print_and_destroy(&g, IGRAPH_ALL, NULL);

    printf("Directed graph with no edges:\n");
    igraph_small(&g, 5, IGRAPH_DIRECTED, -1);
    print_and_destroy(&g, IGRAPH_IN, NULL);

    printf("Undirected full graph:\n");
    igraph_full(&g, 5, IGRAPH_UNDIRECTED, /* loops */ false);
    print_and_destroy(&g, IGRAPH_ALL, NULL);

    printf("Directed full graph:\n");
    igraph_full(&g, 5, IGRAPH_DIRECTED, /* loops */ false);
    print_and_destroy(&g, IGRAPH_OUT, NULL);

    printf("Undirected full graph with weights:\n");
    igraph_vector_init(&weights, 10);
    igraph_vector_fill(&weights, 1);
    igraph_full(&g, 5, IGRAPH_UNDIRECTED, /* loops */ false);
    print_and_destroy(&g, IGRAPH_ALL, &weights);
    igraph_vector_destroy(&weights);

    printf("Directed full graph with weights:\n");
    igraph_full(&g, 5, IGRAPH_DIRECTED, /* loops */ false);
    igraph_vector_init(&weights, 20);
    igraph_vector_fill(&weights, 1);
    print_and_destroy(&g, IGRAPH_OUT, &weights);
    igraph_vector_destroy(&weights);

    printf("Undirected star graph with weights:\n");
    igraph_vector_init(&weights, 4);
    igraph_vector_fill(&weights, 1);
    igraph_star(&g, 5, IGRAPH_STAR_UNDIRECTED, 0);
    print_and_destroy(&g, IGRAPH_ALL, &weights);
    igraph_vector_destroy(&weights);

    printf("Directed out-star graph with weights:\n");
    igraph_star(&g, 5, IGRAPH_STAR_OUT, 0);
    igraph_vector_init(&weights, 4);
    igraph_vector_fill(&weights, 1);
    print_and_destroy(&g, IGRAPH_OUT, &weights);
    igraph_vector_destroy(&weights);

    printf("Small directed graph, OUT:\n");
    igraph_small(&g, 4, IGRAPH_DIRECTED,
                 0,1, 1,2, 2,3, 3,0, 1,3,
                 -1);
    print_and_destroy(&g, IGRAPH_OUT, NULL);

    printf("Small directed graph, IN:\n");
    igraph_small(&g, 4, IGRAPH_DIRECTED,
                 0,1, 1,2, 2,3, 3,0, 1,3,
                 -1);
    print_and_destroy(&g, IGRAPH_IN, NULL);

    printf("Small directed graph, ALL:\n");
    igraph_small(&g, 4, IGRAPH_DIRECTED,
                 0,1, 1,2, 2,3, 3,0, 1,3,
                 -1);
    print_and_destroy(&g, IGRAPH_ALL, NULL);

    printf("Small directed graph with weights, OUT:\n");
    igraph_small(&g, 4, IGRAPH_DIRECTED,
                 0,1, 1,2, 2,3, 3,0, 1,3,
                 -1);
    igraph_vector_init_range(&weights, 1, igraph_ecount(&g)+1);
    print_and_destroy(&g, IGRAPH_OUT, &weights);
    igraph_vector_destroy(&weights);

    printf("Small directed graph with weights, IN:\n");
    igraph_small(&g, 4, IGRAPH_DIRECTED,
                 0,1, 1,2, 2,3, 3,0, 1,3,
                 -1);
    igraph_vector_init_range(&weights, 1, igraph_ecount(&g)+1);
    print_and_destroy(&g, IGRAPH_IN, &weights);
    igraph_vector_destroy(&weights);

    printf("Small directed graph with weights, ALL:\n");
    igraph_small(&g, 4, IGRAPH_DIRECTED,
                 0,1, 1,2, 2,3, 3,0, 1,3,
                 -1);
    igraph_vector_init_range(&weights, 1, igraph_ecount(&g)+1);
    print_and_destroy(&g, IGRAPH_ALL, &weights);
    igraph_vector_destroy(&weights);

<<<<<<< HEAD
=======
    printf("Directed in-star graph with weights:\n");
    igraph_star(&g, 5, IGRAPH_STAR_IN, 0);
    igraph_vector_init(&weights, 4);
    igraph_vector_fill(&weights, 2);
    print_and_destroy(&g, &weights);
    igraph_vector_destroy(&weights);
>>>>>>> 59d71d00

    VERIFY_FINALLY_STACK();

    printf("Check handling of wrong number of weights.\n");
    igraph_vector_init(&weights, 2);
    igraph_vector_fill(&weights, 1);
    igraph_full(&g, 5, IGRAPH_DIRECTED, /* loops */ false);
    CHECK_ERROR(igraph_eigenvector_centrality(&g, NULL, NULL, /* mode */ IGRAPH_OUT,
                                  &weights,
                                  /* options */ NULL), IGRAPH_EINVAL);
    CHECK_ERROR(igraph_eigenvector_centrality(&g, NULL, NULL, /* mode */ IGRAPH_ALL,
                                  &weights,
                                  /* options */ NULL), IGRAPH_EINVAL);
    igraph_vector_destroy(&weights);
    igraph_destroy(&g);

    VERIFY_FINALLY_STACK();

    return 0;
}<|MERGE_RESOLUTION|>--- conflicted
+++ resolved
@@ -96,6 +96,13 @@
     print_and_destroy(&g, IGRAPH_OUT, &weights);
     igraph_vector_destroy(&weights);
 
+    printf("Directed in-star graph with weights:\n");
+    igraph_star(&g, 5, IGRAPH_STAR_IN, 0);
+    igraph_vector_init(&weights, 4);
+    igraph_vector_fill(&weights, 2);
+    print_and_destroy(&g, IGRAPH_OUT, &weights);
+    igraph_vector_destroy(&weights);
+
     printf("Small directed graph, OUT:\n");
     igraph_small(&g, 4, IGRAPH_DIRECTED,
                  0,1, 1,2, 2,3, 3,0, 1,3,
@@ -138,16 +145,6 @@
     print_and_destroy(&g, IGRAPH_ALL, &weights);
     igraph_vector_destroy(&weights);
 
-<<<<<<< HEAD
-=======
-    printf("Directed in-star graph with weights:\n");
-    igraph_star(&g, 5, IGRAPH_STAR_IN, 0);
-    igraph_vector_init(&weights, 4);
-    igraph_vector_fill(&weights, 2);
-    print_and_destroy(&g, &weights);
-    igraph_vector_destroy(&weights);
->>>>>>> 59d71d00
-
     VERIFY_FINALLY_STACK();
 
     printf("Check handling of wrong number of weights.\n");
