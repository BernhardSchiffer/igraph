--- conflicted
+++ resolved
@@ -53,15 +53,15 @@
 
 /* Prints a clique list and clears it */
 void print_and_clear_weighted_clique_list(igraph_vector_ptr_t *cliques, const igraph_vector_t *vertex_weights) {
-    int i, count;
+    igraph_integer_t i, count;
 
     canonicalize_list(cliques);
 
     count = igraph_vector_ptr_size(cliques);
     for (i = 0; i < count; i++) {
-        igraph_vector_t* v = (igraph_vector_t*) igraph_vector_ptr_e(cliques, i);
+        igraph_vector_int_t* v = (igraph_vector_int_t*) igraph_vector_ptr_e(cliques, i);
         print_weighted_clique(v, vertex_weights);
-        igraph_vector_destroy(v);
+        igraph_vector_int_destroy(v);
         igraph_free(v);
     }
 
@@ -107,100 +107,40 @@
     igraph_weighted_cliques(&graph, &vertex_weights, &result, 6, 0, /* maximal= */ 0);
 
     count = igraph_vector_ptr_size(&result);
-<<<<<<< HEAD
     printf("%" IGRAPH_PRId " weighted cliques found above weight 6\n", count);
-
-    canonicalize_list(&result);
-    for (i = 0; i < count; i++) {
-        igraph_vector_int_t* v = (igraph_vector_int_t*) igraph_vector_ptr_e(&result, i);
-        print_weighted_clique(v, &vertex_weights);
-        igraph_vector_int_destroy(v);
-        igraph_free(v);
-    }
-=======
-    printf("%ld weighted cliques found above weight 6\n", (long) count);
     print_and_clear_weighted_clique_list(&result, &vertex_weights);
->>>>>>> 4955d2ac
 
 
     /* all weighted cliques between weights 5 and 10 */
     igraph_weighted_cliques(&graph, &vertex_weights, &result, 5, 10, /* maximal= */ 0);
 
     count = igraph_vector_ptr_size(&result);
-<<<<<<< HEAD
     printf("%" IGRAPH_PRId " weighted cliques found between weights 5 and 10\n", count);
-
-    canonicalize_list(&result);
-    for (i = 0; i < count; i++) {
-        igraph_vector_int_t* v = (igraph_vector_int_t*) igraph_vector_ptr_e(&result, i);
-        print_weighted_clique(v, &vertex_weights);
-        igraph_vector_int_destroy(v);
-        igraph_free(v);
-    }
-=======
-    printf("%ld weighted cliques found between weights 5 and 10\n", (long) count);
     print_and_clear_weighted_clique_list(&result, &vertex_weights);
->>>>>>> 4955d2ac
 
 
     /* maximal weighted cliques above weight 7 */
     igraph_weighted_cliques(&graph, &vertex_weights, &result, 7, 0, /* maximal= */ 1);
 
     count = igraph_vector_ptr_size(&result);
-<<<<<<< HEAD
     printf("%" IGRAPH_PRId " maximal weighted cliques found above weight 7\n", count);
-
-    canonicalize_list(&result);
-    for (i = 0; i < count; i++) {
-        igraph_vector_int_t* v = (igraph_vector_int_t*) igraph_vector_ptr_e(&result, i);
-        print_weighted_clique(v, &vertex_weights);
-        igraph_vector_int_destroy(v);
-        igraph_free(v);
-    }
-=======
-    printf("%ld maximal weighted cliques found above weight 7\n", (long) count);
     print_and_clear_weighted_clique_list(&result, &vertex_weights);
->>>>>>> 4955d2ac
 
 
     /* maximal weighed cliques beteen weights 5 and 10 */
     igraph_weighted_cliques(&graph, &vertex_weights, &result, 5, 10, /* maximal= */ 1);
 
     count = igraph_vector_ptr_size(&result);
-<<<<<<< HEAD
     printf("%" IGRAPH_PRId " maximal weighted cliques found between weights 5 and 10\n", count);
-
-    canonicalize_list(&result);
-    for (i = 0; i < count; i++) {
-        igraph_vector_int_t* v = (igraph_vector_int_t*) igraph_vector_ptr_e(&result, i);
-        print_weighted_clique(v, &vertex_weights);
-        igraph_vector_int_destroy(v);
-        igraph_free(v);
-    }
-=======
-    printf("%ld maximal weighted cliques found between weights 5 and 10\n", (long) count);
     print_and_clear_weighted_clique_list(&result, &vertex_weights);
->>>>>>> 4955d2ac
 
 
     /* largest weight cliques */
     igraph_largest_weighted_cliques(&graph, &vertex_weights, &result);
 
     count = igraph_vector_ptr_size(&result);
-<<<<<<< HEAD
     printf("%" IGRAPH_PRId " largest weight cliques found\n", count);
-
-    canonicalize_list(&result);
-    for (i = 0; i < count; i++) {
-        igraph_vector_int_t* v = (igraph_vector_int_t*) igraph_vector_ptr_e(&result, i);
-        print_weighted_clique(v, &vertex_weights);
-        igraph_vector_int_destroy(v);
-        igraph_free(v);
-    }
-=======
-    printf("%ld largest weight cliques found\n", (long) count);
     print_and_clear_weighted_clique_list(&result, &vertex_weights);
->>>>>>> 4955d2ac
 
     igraph_weighted_clique_number(&graph, &vertex_weights, &weighted_clique_no);
     printf("weighted clique number: %.1f\n", weighted_clique_no);
@@ -210,7 +150,7 @@
     igraph_weighted_cliques(&graph, 0, &result, 4, 5, /* maximal= */ 0);
 
     count = igraph_vector_ptr_size(&result);
-    printf("%ld unweighted cliques found between sizes 4 and 5\n", (long) count);
+    printf("%" IGRAPH_PRId " unweighted cliques found between sizes 4 and 5\n", count);
     print_and_clear_weighted_clique_list(&result, 0);
 
 
@@ -218,7 +158,7 @@
     igraph_weighted_cliques(&graph, 0, &result, 4, 5, /* maximal= */ 1);
 
     count = igraph_vector_ptr_size(&result);
-    printf("%ld unweighted maximal cliques found between sizes 4 and 5\n", (long) count);
+    printf("%" IGRAPH_PRId " unweighted maximal cliques found between sizes 4 and 5\n", count);
     print_and_clear_weighted_clique_list(&result, 0);
 
 
@@ -226,7 +166,7 @@
     igraph_largest_weighted_cliques(&graph, 0, &result);
 
     count = igraph_vector_ptr_size(&result);
-    printf("%ld largest unweighted cliques found\n", (long) count);
+    printf("%" IGRAPH_PRId " largest unweighted cliques found\n", count);
     print_and_clear_weighted_clique_list(&result, 0);
 
 
