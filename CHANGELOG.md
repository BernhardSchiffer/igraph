# igraph C library changelog

<<<<<<< HEAD
## [develop]

### Changed

- `igraph_distances_johnson()` now takes a mode parameter to determine in which direction paths should be followed.

## [master]
=======
## [master]

### Added

 - `igraph_matrix_init_array()` to initialize an igraph matrix by copying an existing C array in column-major or row-major order.

### Fixed

 - `igraph_transitivity_barrat()` did not correctly detect when a directed input graph had effective multi-edges due to ignoring edge directions. Such graphs are now rejected by this function.
 - Fixed a bug in `igraph_2dgrid_move()` that sometimes crashed the Large Graph Layout function when a grid cell became empty.
 - Fixed new warnings issued by the Xcode 14.1 toolchain.

### Other

 - Significantly improved performance for `igraph_matrix_transpose()`.
 - Documentation improvements.
>>>>>>> b869b29f

## [0.10.2] - 2022-10-14

### Added

 - `igraph_distances_cutoff()` and `igraph_distances_dijkstra_cutoff()` calculate shortest paths with an upper limit on the path length (experimental functions).
 - `igraph_distances_floyd_warshall()` for computing all-pairs shortest path lengths in dense graphs (experimental function).
 - `igraph_ecc()` computes the edge clustering coefficient of some edges (experimental function).
 - `igraph_voronoi()` computes a Voronoi partitioning of vertices (experimental function).
 - `igraph_count_multiple_1()` determines the multiplicity of a single edge in the graph.
 - `igraph_dqueue_get()` accesses an element in a queue by index.
 - `igraph_degree_1()` efficiently retrieves the degee of a single vertex.
 - `igraph_lazy_adjlist_has()` and `igraph_lazy_inclist_has()` to check if adjacent vertices / incident edges have already been computed and stored for a given vertex in a lazy adjlist / inclist.

### Changed

 - `igraph_edge()` now verifies that the input edge ID is valid.
 - `igraph_community_leading_eigenvector()`, `igraph_adjacency_spectral_embedding()`, `igraph_laplacian_spectral_embedding()`, `igraph_arpack_rssolve()` and `igraph_arpack_rnsolve()` now generate a random starting vector using igraph's own RNG if needed instead of relying on LAPACK or ARPACK to do so. This makes sure that the results obtained from these functions remain the same if igraph's RNG is seeded with the same value.
 - `igraph_community_leading_eigenvector()` does not stop the splitting process any more when there are multiple equally likely splits (indicated by the multiplicity of the leading eigenvector being larger than 1). The algorithm picks an arbitrary split instead and proceeds normally.

### Fixed

 - Fixed a bug in `igraph_get_k_shortest_paths()` that sometimes yielded incorrect results on undirected graphs when the `mode` argument was set to `IGRAPH_OUT` or `IGRAPH_IN`.
 - `igraph_trussness()` is now interruptible.
 - `igraph_spanner()` is now interruptible.
 - `igraph_layout_umap()` and `igraph_layout_umap3d()` are now interruptible.
 - In some rare cases, roundoff errors would cause `igraph_distance_johnson()` to fail on graphs with negative weights.
 - `igraph_eulerian_cycle()` and `igraph_eulerian_path()` now returns a more specific error code (`IGRAPH_ENOSOL`) when the graph contains no Eulerian cycle or path.
 - `igraph_heap_init_array()` did not copy the array data correctly for non-real specializations.
 - `igraph_layout_umap_3d()` now actually uses three dimensions.
 - `igraph_layout_umap()` and `igraph_layout_umap_3d()` are now interruptible.
 - `igraph_vit_create()` and `igraph_eit_create()` no longer fails when trying to create an iterator for the null graph or edgeless graph from an empty range-based vertex or edge selector.
 - `igraph_write_graph_leda()` did not correctly print attribute names in some warning messages.
 - Addressed new warnings introduced by Clang 15.
 - In the generated pkg-config file, libxml2 is now placed in the `Requires.private` section instead of the `Libs.private` one.

### Removed

 - Removed unused and undocumented `igraph_bfgs()` function.
 - Removed the undocumented function `igraph_complex_mod()`. Use `igraph_complex_abs()` instead, as it has identical functionality.

### Deprecated

 - The `IGRAPH_EDRL` error code was deprecated; the DrL algorithm now returns `IGRAPH_FAILURE` when it used to return `IGRAPH_EDRL` (not likely to happen in practice).
 - The undocumented function `igraph_dqueue_e()` is now deprecated and replaced by `igraph_dqueue_get()`.
 - `igraph_finite()`, `igraph_is_nan()`, `igraph_is_inf()`, `igraph_is_posinf()` and `igraph_is_neginf()` are now deprecated. They were relics from a time when no standard alternatives existed. Use the C99 standard `isfinite()`, `isnan()` and `isinf()` instead.

### Other

 - Documentation improvements.

## [0.10.1] - 2022-09-08

### Fixed

 - Corrected a regression (compared to igraph 0.9) in weighted clique search functions.
 - `igraph_girth()` no longer fails when the graph has no cycles and the `girth` parameter is set to `NULL`.
 - `igraph_write_graph_gml()` did not respect entity encoding options when writing the `Creator` line.
 - Fixed potential memory leak on out-of-memory condition in `igraph_asymmetric_preference_game()`, `igraph_vs_copy()` and `igraph_es_copy()`.
 - Fixed an assertion failure in `igraph_barabasi_game()` and `igraph_barabasi_aging_game()` when passing in negative degree exponents.
 - Fixed a compilation failure with some old Clang versions.

### Changed

 - `igraph_write_graph_leda()` can now write boolean attributes.

### Other

 - Support for ARM64 on Windows.
 - Documentation improvements.

## [0.10.0] - 2022-09-05

### Release notes

This release focuses on infrastructural improvements, stability, and making the igraph interface more consistent, more predictable and easier to use. It contains many API-breaking changes and function renamings, in preparation for a future 1.0 release, at which point the API will become stable. Changes in this direction are likely to continue through a 0.11 release. It is recommended that you migrate your code from 0.9 to 0.10 soon, to make the eventual transition to 1.0 easier.

Some of the highlights are:

 - A consistent use of `igraph_integer_t` for all indices and most integer quantities, both in the API and internally. This type is 64-bit by default on all 64-bit systems, bringing support for very large graphs with more than 2 billion vertices. Previously, vertex and edge indices were often represented as `igraph_real_t`. The move to an `igraph_integer_t` also implies a change from `igraph_vector_t` to `igraph_vector_int_t` in many functions.
 - The random number generation framework has been overhauled. Sampling from the full range of `igraph_integer_t` is now possible. Similarly, the sampling of random reals has been improved to utilize almost the full range of the mantissa of an `igraph_real_t`.
 - There is a new fully memory-managed container type for lists of vectors (`igraph_vector_list_t`), replacing most previous uses of the non-managed `igraph_vector_ptr_t`. Functions that previously used `igraph_vector_ptr_t` to return results and relied on the user to manage memory appropriately are now using `igraph_vector_list_t`, `igraph_graph_list_t` or similar and manage memory on their own.
 - Some simple graph properties, such as whether a graph contains self-loops or multi-edges, or whether it is connected, are now cached in the graph data structure. Querying these properties for a second time will take constant computational time. The `igraph_invalidate_cache()` function is provided for debugging purposes. It will invaidate all cache entries.
 - File format readers are much more robust and more tolerant of invalid input.
 - igraph is much more resilient to overflow errors.
 - Many improvements to robustness and reliability, made possible by internal refactorings.

### Breaking changes

 - igraph now requires CMake 3.18 or later.
 - In order to facilitate the usage of graphs with more than 2 billion vertices and edges, we have made the size of the `igraph_integer_t` data type to be 32 bits on 32-bit platforms and 64 bits on 64-bit platforms by default. You also have the option to compile a 32-bit igraph variant on a 64-bit platform by changing the `IGRAPH_INTEGER_SIZE` build variable in CMake to 32.
 - `igraph_bool_t` is now a C99 `bool` and not an `int`. Similarly, `igraph_vector_bool_t` now consumes `sizeof(bool)` bytes per entry only, not `sizeof(int)`. The standard constants `true` and `false` may be used for Boolean values for readability.
 - The random number generator interface, `igraph_rng_type_t`, has been overhauled. Check the declaration of the type for details.
 - The default random number generator has been changed from Mersenne Twister to PCG32.
 - Functions related to spectral coarse graining (i.e. all functions starting with `igraph_scg_...`) were separated into a project of its own. If you wish to keep on using these functions, please refer to the repository hosting the spectral coarse graining code at https://github.com/igraph/igraph-scg . The spectral coarse graining code was updated to support igraph 0.10.
 - Since `igraph_integer_t` aims to be the largest integer size that is feasible on a particular platform, there is no need for generic data types based on `long int` any more. The `long` variants of generic data types (e.g., `igraph_vector_long_t`) are therefore removed; you should use the corresponding `int` variant instead, whose elements are of type `igraph_integer_t`.
 - Generic data types based on `float` were removed as they were not used anywhere in the library.
 - Several igraph functions that used to take a `long int` or return a `long int` now takes or returns an `igraph_integer_t` instead to make the APIs more consistent. Similarly, igraph functions that used `igraph_vector_t` for arguments that take or return _integral_ vectors (e.g., vertex or edge indices) now take `igraph_vector_int_t` instead. Graph-related functions where the API was changed due to this reason are listed below, one by one.
 - Similarly, igraph functions that used to accept the `long` variant of a generic igraph data type (e.g., `igraph_vector_long_t`) now take the `int` variant of the same data type.
 - The type `igraph_stack_ptr_t` and its associated functions were removed. Use `igraph_vector_ptr_t` and associated functions instead.
 - Error handlers should no longer perform a `longjmp()`. Doing so will introduce memory leaks, as resource cleanup is now done in multiple stages, through multiple calls to the error handler. Thus, the error handler should either abort execution immediately (as the default handler does), or report the error, call `IGRAPH_FINALLY_FREE()`, and return normally.
 - Most callback functions now return an error code. In previous versions they returned a boolean value indicating whether to terminate the search. A request to stop the search is now indicated with the special return code `IGRAPH_STOP`.
 - `igraph_add_edges()` now uses an `igraph_vector_int_t` for its `edges` parameter.
 - `igraph_adjacency()` no longer accepts a negative number of edges in its adjacency matrix. When negative entries are found, an error is generated.
 - `igraph_adjacency()` gained an additional `loops` argument that lets you specify whether the diagonal entries should be ignored or should be interpreted as raw edge counts or _twice_ the number of edges (which is common in linear algebra contexts).
 - `igraph_all_minimal_st_separators()` now returns the separators in an `igraph_vector_int_list_t` containing `igraph_vector_int_t` vectors.
 - `igraph_all_st_cuts()` and `igraph_all_st_mincuts()` now return the cuts in an `igraph_vector_int_list_t` containing `igraph_vector_int_t` vectors.
 - `igraph_arpack_unpack_complex()` now uses `igraph_integer_t` for its `nev` argument instead of `long int`.
 - `igraph_articulation_points()` now uses an `igraph_vector_int_t` to return the list of articulation points, not an `igraph_vector_t`.
 - `igraph_assortativity_nominal()` now accepts vertex types in an `igraph_vector_int_t` instead of an `igraph_vector_t`.
 - `igraph_asymmetric_preferennce_game()` now uses an `igraph_vector_int_t` to return the types of the nodes in the generated graph.
 - `igraph_atlas()` now uses `igraph_integer_t` for its `number` argument.
 - `igraph_automorphism_group()` now returns the generators in an `igraph_vector_int_list_t` instead of a pointer vector containing `igraph_vector_t` objects.
 - `igraph_barabasi_game()`, `igraph_barabasi_aging_game()`, `igraph_recent_degree_game()` and `igraph_recent_degree_aging_game()` now use an `igraph_vector_int_t` for the out-degree sequence of the nodes being generated instead of an `igraph_vector_t`.
 - `igraph_bfs()` now takes an `igraph_vector_int_t` for its `roots`, `restricted`, `order`, `father`, `pred`, `succ` and `dist` arguments instead of an `igraph_vector_t`.
 - `igraph_bfs_simple()` now takes `igraph_vector_int_t` for its `vids`, `layers` and `parents` arguments instead of an `igraph_vector_t`.
 - `igraph_bfs_simple()` now returns -1 in `parents` for the root node of the traversal, and -2 for unreachable vertices. This is now consistent with other functions that return a parent vector.
 - `igraph_biconnected_components()` now uses an `igraph_vector_int_t` to return the list of articulation points, not an `igraph_vector_t`. Also, the container used for the edges and vertices of the components is now an `igraph_vector_int_list_t` instead of a pointer vector containing `igraph_vector_t` objects.
 - `igraph_bipartite_projection()` now uses `igraph_vector_int_t` to return `multiplicity1` and `multiplicity2`, not `igraph_vector_t`.
 - `igraph_bridges()` now uses an `igraph_vector_int_t` to return the list of bridges, not an `igraph_vector_t`.
 - `igraph_callaway_traits_game()` returns the node types in an `igraph_vector_int_t` instead of an `igraph_vector_t`.
 - `igraph_canonical_permutation()` now uses an `igraph_vector_int_t` for its labeling parameter.
 - `igraph_cattribute_list()` now uses `igraph_vector_int_t` to return `gtypes`, `vtypes` and `etypes`.
 - `igraph_cited_type_game()` now uses an `igraph_vector_int_t` for its types parameter.
 - `igraph_citing_cited_type_game()` now uses an `igraph_vector_int_t` for its
   types parameter.
 - `igraph_clique_handler_t` now uses an `igraph_vector_int_t` for its `clique` parameter, and must return an `igraph_error_t`. Use `IGRAPH_STOP` as the return code to terminate the search prematurely. The vector that the handler receives is owned by the clique search routine. If you want to hold on to the vector for a longer period of time, you need to make a copy of it in the handler. Cliques passed to the callback are marked as `const` as a reminder to this change.
 - The `res` parameter of `igraph_cliques()` is now an `igraph_vector_int_list_t`.
 - Callbacks used by `igraph_cliques_callback()` need to be updated to account for the fact that the callback does not own the clique passed to it any more; the callback needs to make a copy if it wants to hold on to the clique for a longer period of time. If the callback does not need to store the clique, it does not need to do anything any more, and it must not destroy or free the clique.
 - `igraph_closeness()` and `igraph_closeness_cutoff()` now use an `igraph_vector_int_t` to return `reachable_count`, not an `igraph_vector_t`.
 - `igraph_cohesive_blocks()` now uses an `igraph_vector_int_t` to return the mapping from block indices to parent block indices, and the `cohesion`; also, it uses an `igraph_vector_int_list_t` to return the blocks themselves instead of a pointer vector of `igraph_vector_t`.
 - The `igraph_community_eb_get_merges()` bridges parameter now starts the indices into the edge removal vector at 0, not 1.
 - The `igraph_community_eb_get_merges()` now reports an error when not all edges in the graph are removed, instead of a nonsensical result.
 - `igraph_community_edge_betweenness()` now uses an `igraph_vector_int_t` to return the edge IDs in the order of their removal as well as the list of edge IDs whose removal broke a single component into two.
 - `igraph_community_fluid_communities()` does not provide the modularity in a separate output argument any more; use `igraph_modularity()` to retrieve the modularity if you need it.
 - `igraph_community_infomap()` now uses `igraph_integer_t` for its `nb_trials` argument.
 - `igraph_community_label_propagation()` now uses an `igraph_vector_int_t` for its `initial` parameter. It also takes a `mode` argument that specifies how labels should be propagated along edges (forward, backward or ignoring edge directions).
 - `igraph_community_label_propagation()` does not provide the modularity in a separate output argument any more; use `igraph_modularity()` to retrieve the modularity if you need it.
 - `igraph_community_leiden()` has an additional parameter to indicate the number of iterations to perform (PR #2177).
 - `igraph_community_walktrap()`, `igraph_community_edge_betweenness()`, `igraph_community_eb_get_merges()`, `igraph_community_fastgreedy()`, `igraph_community_to_membership()`, `igraph_le_community_to_membership()`, `igraph_community_leading_eigenvector()` now use an `igraph_vector_int_t` for their `merges` parameter.
 - `igraph_community_walktrap()` now uses `igraph_integer_t` for its `steps` argument.
 - `igraph_coreness()` now uses an `igraph_vector_int_t` to return the coreness
   values.
 - `igraph_convex_hull()` now uses an `igraph_vector_int_t` to return the indices of the input vertices that were chosen to be in the convex hull.
 - `igraph_correlated_game()` and `igraph_correlated_pair_game()` now take an `igraph_vector_int_t` as the permutation vector, not an `igraph_vector_t`.
 - `igraph_create()` now uses an `igraph_vector_int_t` for its `edges` parameter.
 - `igraph_create_bipartite()` now uses an `igraph_vector_int_t` for its `edges` parameter.
 - `igraph_compose()` now returns the edge maps in an `igraph_vector_int_t` instead of an `igraph_vector_t`.
 - `igraph_count_multiple()` now returns the multiplicities in an `igraph_vector_int_t` instead of an `igraph_vector_t`.
 - `igraph_decompose()` now uses an `igraph_integer_t` for its `maxcompno` and `minelements` arguments instead of a `long int`.
 - `igraph_degree()` now uses an `igraph_vector_int_t` to return the degrees.  If you need the degrees in a vector containing floating-point numbers instead (e.g., because you want to pass them on to some other function that takes an `igraph_vector_t`), use `igraph_strength()` instead with a null weight vector.
 - `igraph_degree_sequence_game()` now takes degree sequences represented as `igraph_vector_int_t` instead of `igraph_vector_t`.
 - `igraph_degseq_t`, used by `igraph_degree_sequence_game()`, uses new names for its constants. The old names are deprecated, but retained for compatibility.  See `igraph_constants.h` to see which new name corresponds to which old one.
 - `igraph_delete_vertices_idx()` now uses `igraph_vector_int_t` vectors to return the mapping and the inverse mapping of old vertex IDs to new ones.
 - `igraph_deterministic_optimal_imitation()` now expects the list of strategies in an `igraph_vector_int_t` instead of an `igraph_int_t`.
 - `igraph_dfs()` now takes an `igraph_vector_int_t` for its `order`, `order_out`, `father` and `dist` arguments instead of an `igraph_vector_t`. Furthermore, these vectors will contain -2 for vertices that have not been visited; in earlier versions, they used to contain NaN instead. Note that -1 is still used in the `father` vector to indicate the root of a DFS tree.
 - `igraph_diameter()` and `igraph_diameter_dijkstra()` now use `igraph_vector_int_t` vectors to return the list of vertex and edge IDs in the diameter.
 - `igraph_dominator_tree()` now takes an `igraph_vector_int_t` for its `dom` and `leftout` arguments instead of an `igraph_vector_t`.
 - `igraph_dyad_census()` now uses `igraph_real_t` instead of `igraph_integer_t` for its output arguments, and it no longer returns -1 when overflow occurs.
 - `igraph_edges()` now takes an `igraph_vector_int_t` for its `edges` argument instead of an `igraph_vector_t`.
 - `igraph_es_multipairs()` was removed; you can use the newly added `igraph_es_all_between()` instead.
 - `igraph_establishment_game()` now takes an `igraph_vector_int_t` for its `node_type_vec` argument instead of an `igraph_vector_t`.
 - `igraph_eulerian_path()` and `igraph_eulerian_cycle()` now use `igraph_vector_int_t` to return the list of edge and vertex IDs participating in an Eulerian path or cycle instead of an `igraph_vector_t`.
 - `igraph_feedback_arc_set()` now uses an `igraph_vector_int_t` to return the IDs of the edges in the feedback arc set instead of an `igraph_vector_t`.
 - `igraph_get_adjacency()` no longer has the `eids` argument, which would produce an adjacency matrix where non-zero values were 1-based (not 0-based) edge IDs. If you need a matrix with edge IDs, create it manually.
 - `igraph_get_adjacency_sparse()` now returns the sparse adjacency matrix in an `igraph_sparsemat_t` structure, and it assumes that the input matrix is _initialized_ for sake of consistency with other igraph functions.
 - `igraph_get_adjacency()` and `igraph_get_adjacency_sparse()` now has a `loops` argument that lets the user specify how loop edges should be handled.
 - `igraph_get_edgelist()` now uses an `igraph_vector_int_t` for its `res` parameter.
 - `igraph_get_eids()` now uses `igraph_vector_int_t` to return lists of edge IDs and to receive lists of vertex IDs.
 - The `path` argument of `igraph_get_eids()` was removed. You can replicate the old behaviour by constructing the list of vertex IDs explicitly from the path by duplicating each vertex in the path except the first and last ones. A helper function called `igraph_expand_path_to_pairs()` is provided to ease the transition.
 - `igraph_get_eids_multi()` was removed as its design was fundamentally broken; there was no way to retrieve the IDs of all edges between a specific pair of vertices without knowing in advance how many such edges there are in the graph.  Use `igraph_get_all_eids_between()` instead.
 - `igraph_get_incidence()` now returns the vertex IDs corresponding to the rows and columns of the incidence matrix as `igraph_vector_int_t`.
 - `igraph_get_shortest_path()`, `igraph_get_shortest_path_bellman_ford()` and `igraph_get_shortest_path_dijkstra()` now use `igraph_vector_int_t` vectors to return the list of vertex and edge IDs in the shortest path.
 - `igraph_get_shortest_paths()`, `igraph_get_shortest_paths_dijkstra()` and `igraph_get_shortest_paths_bellman_ford()` now use an `igraph_vector_int_t` to return the predecessors and inbound edges instead of an `igraph_vector_long_t`.
 - The functions `igraph_get_all_shortest_paths()`, `igraph_get_all_shortest_paths_dijkstra()`, `igraph_get_shortest_paths()`, `igraph_get_shortest_paths_bellman_ford()` and `igraph_get_shortest_paths_dijkstra()` now return paths in an `igraph_vector_int_list_t` instead of a pointer vector containing `igraph_vector_t` objects.
 - The vector of parents in `igraph_get_shortest_paths()`, `igraph_get_shortest_paths_bellman_ford()` and `igraph_get_shortest_paths_dijkstra()` now use -1 to represent the starting vertex, and -2 for unreachable vertices.
 - The `maps` parameters in `igraph_get_isomorphisms_vf2()` and `igraph_get_subisomorphisms_vf2()` are now of type `igraph_vector_int_list_t`.
 - `igraph_get_stochastic()` now has an additional `weights` argument for edge weights.
 - `igraph_get_stochastic_sparse()` now returns the sparse adjacency matrix in an `igraph_sparsemat_t` structure, and it assumes that the input matrix is _initialized_ for sake of consistency with other igraph functions. It also received an additional `weights` argument for edge weights.
 - `igraph_girth()` now uses an `igraph_vector_int_t` for its `circle` parameter.
 - `igraph_girth()` now uses `igraph_real_t` as the return value so we can return infinity for graphs with no cycles (instead of zero).
 - The `cliques` parameters of type `igraph_vector_ptr_t` in `igraph_graphlets()`, `igraph_graphlets_candidate_basis()` and `igraph_graphlets_project()` were changed to an `igraph_vector_int_list_t`.
 - `igraph_hrg_init()` and `igraph_hrg_resize()` now takes an `igraph_integer_t` as their size arguments instead of an `int`.
 - `igraph_hrg_consensus()` now returns the parent vector in an `igraph_vector_int_t` instead of an `igraph_vector_t`.
 - `igraph_hrg_create()` now takes a vector of probabilities corresponding to the internal nodes of the dendogram. It used to also take probabilities for the leaf nodes and then ignore them.
 - `igraph_hrg_predict()` now uses an `igraph_vector_int_t` for its `edges` parameter.
 - `igraph_hrg_sample()` now always samples a single graph only. Use `igraph_hrg_sample_many()` if you need more than one sample, and call `igraph_hrg_fit()` beforehand if you do not have a HRG model but only a single input graph.
 - `igraph_hrg_size()` now returns an `igraph_integer_t` instead of an `int`.
 - `igraph_incidence()` does not accept negative incidence counts any more.
 - `igraph_incident()` now uses an `igraph_vector_int_t` for its `eids` parameter.
 - The `res` parameter in `igraph_independent_vertex_sets()` is now an `igraph_vector_int_list_t`.
 - `igraph_induced_subgraph_map()` now uses `igraph_vector_int_t` vectors to return the mapping and the inverse mapping of old vertex IDs to new ones.
 - `igraph_intersection()` now uses an `igraph_vector_int_t` for its `edge_map1` and `edge_map2` parameters.
 - The `edgemaps` parameter of `igraph_intersection_many()` is now an `igraph_vector_int_list_t` instead of a pointer vector.
 - `igraph_is_chordal()` now uses an `igraph_vector_int_t` for its `alpha`, `alpham1` and `fill_in` parameters.
 - `igraph_is_graphical()` and `igraph_is_bigraphical()` now take degree sequences represented as `igraph_vector_int_t` instead of `igraph_vector_t`.
 - `igraph_is_matching()`, `igraph_is_maximal_matching()` and `igraph_maximum_bipartite_matching` now use an `igraph_vector_int_t` to return the matching instead of an `igraph_vector_long_t`.
 - `igraph_is_mutual()` has an additional parameter which controls whether directed self-loops are considered mutual.
 - The `vids` parameter for `igraph_isoclass_subgraph()` is now an `igraph_vector_int_t` instead of `igraph_vector_t`.
 - `igraph_isomorphic_vf2()`, `igraph_get_isomorphisms_vf2_callback()` (which used to be called `igraph_isomorphic_function_vf2()`) and `igraph_isohandler_t` now all use `igraph_vector_int_t` for their `map12` and `map21` parameters.
 - The `cliques` parameter of type `igraph_vector_ptr_t` in `igraph_largest_cliques()` was changed to an `igraph_vector_int_list_t`.
 - The `res` parameters of type `igraph_vector_ptr_t` in `igraph_largest_independent_vertex_sets()` and `igraph_largest_weighted_cliques()` were changed to an `igraph_vector_int_list_t`.
 - The dimension vector parameter for `igraph_square_lattice()` (used to be `igraph_lattice()`) is now an `igraph_vector_int_t` instead of `igraph_vector_t`.
 - The maxiter parameter of `igraph_layout_bipartite()` is now an `igraph_integer_t` instead of `long int`.
 - The fixed parameter of `igraph_layout_drl()` and `igraph_layout_drl_3d()` was removed as it has never been implemented properly.
 - The width parameter of `igraph_layout_grid()` is now an `igraph_integer_t` instead of `long int`.
 - The width and height parameters of `igraph_layout_grid_3d()` are now `igraph_integer_t` instead of `long int`.
 - The dimension parameter of `igraph_layout_mds()` is now an `igraph_integer_t` instead of `long int`.
 - The `roots` and `rootlevel` parameters of `igraph_layout_reingold_tilford()` are now `igraph_vector_int_t` instead of `igraph_vector_t`.
 - The `roots` and `rootlevel` parameters of `igraph_layout_reingold_tilford_circular()` are now `igraph_vector_int_t` instead of `igraph_vector_t`.
 - The order parameter of `igraph_layout_star()` is now an `igraph_vector_int_t` instead of an `igraph_vector_t`.
 - The maxiter parameter of `igraph_layout_sugiyama()` is now an `igraph_integer_t` instead of `long int`. Also, the function now uses an `igraph_vector_int_t` for its `extd_to_orig_eids` parameter.
 - The shifts parameter of `igraph_lcf_vector()` is now an `igraph_vector_int_t` instead of an `igraph_vector_t`.
 - `igraph_matrix_minmax()`, `igraph_matrix_which_minmax()`, `igraph_matrix_which_min()` and `igraph_matrix_which_max()` no longer return an error code. The return type is now `void`. These functions never fail.
 - `igraph_maxflow()` now uses an `igraph_vector_int_t` for its `cut`, `partition` and `partition2` parameters.
 - The `igraph_maxflow_stats_t` struct now contains `igraph_integer_t` values instead of `int` ones.
 - The `res` parameters in `igraph_maximal_cliques()` and `igraph_maximal_cliques_subset()` are now of type `igraph_vector_int_list_t`.
 - Callbacks used by `igraph_maximal_cliques_callback()` need to be updated to account for the fact that the callback does not own the clique passed to it any more; the callback needs to make a copy if it wants to hold on to the clique for a longer period of time. If the callback does not need to store the clique, it does not need to do anything any more, and it must not destroy or free the clique.
 - The `res` parameter in `igraph_maximal_independent_vertex_sets()` is now an `igraph_vector_int_list_t`.
 - `igraph_maximum_cardinality_search()` now uses an `igraph_vector_int_t` for its `alpha` and `alpham1` arguments.
 - `igraph_mincut()` now uses an `igraph_vector_int_t` for its `cut`, `partition` and `partition2` parameters.
 - `igraph_moran_process()` now expects the list of strategies in an `igraph_vector_int_t` instead of an `igraph_int_t`.
 - Motif callbacks of type `igraph_motifs_handler_t` now take an `igraph_vector_int_t` with the vertex IDs instead of an `igraph_vector_t`, and use `igraph_integer_t` for the isoclass parameter.
 - Motif functions now use `igraph_integer_t` instead of `int` for their `size` parameter.
 - `igraph_neighborhood_size()` now uses an `igraph_vector_int_t` for its `res` parameter.
 - The `res` parameter of `igraph_neighborhood()` is now an `igraph_vector_int_list_t`.
 - `igraph_neighbors()` now uses an `igraph_vector_int_t` for its `neis` parameter.
 - `igraph_permute_vertices()` now takes an `igraph_vector_int_t` as the permutation vector.
 - `igraph_power_law_fit()` does not calculate the p-value automatically any more because the previous estimation method did not match the results from the original paper of Clauset, Shalizi and Newman (2009) and the implementation of the method outlined in the paper runs slower than the previous naive estimate. A separate function named `igraph_plfit_result_calculate_p_value()` is now provided for calculating the p-value. The automatic selection of the `x_min` cutoff also uses a different method than earlier versions. As a consequence, results might be slightly different if you used tests where the `x_min` cutoff was selected automatically. The new behaviour is now consistent with the defaults of the underlying `plfit` library.
 - `igraph_preference_game()` now uses an `igraph_vector_int_t` to return the types of the nodes in the generated graph.
 - `igraph_random_walk()` now uses an `igraph_vector_int_t` for its results. Also, the function now takes both vertices and edges as parameters. It can return IDs of vertices and/or edges on the walk.  The function now takes weights as a parameter to support weighted graphs.
 - `igraph_random_edge_walk()` now uses an `igraph_vector_int_t` for its `edgewalk` parameter.
 - `igraph_read_graph_dimacs_flow()` now uses an `igraph_vector_int_t` for its label parameter.
 - `igraph_read_graph_graphml()` now uses `igraph_integer_t` for its `index` argument.
 - `igraph_read_graph_pajek()` now creates a Boolean `type` attribute for bipartite graphs.  Previously it created a numeric attribute.
 - `igraph_realize_degree_sequence()` now uses an `igraph_vector_int_t` for its `outdeg` and `indeg` parameters.
 - `igraph_reindex_membership()` now uses an `igraph_vector_int_t` for its `new_to_old` parameter.
 - `igraph_rng_seed()` now requires an `igraph_uint_t` as its seed arguments. RNG implementations are free to use only the lower bits of the seed if they do not support 64-bit seeds.
 - `igraph_rngtype_rand` (i.e. the RNG that is based on BSD `rand()`) was removed due to poor statistical properties that sometimes resulted in weird artifacts like all-even "random" numbers when igraph's usage patterns happened to line up with the shortcomings of the `rand()` generator in a certain way.
 - `igraph_roulette_wheel_imitation()` now expects the list of strategies in an `igraph_vector_int_t` instead of an `igraph_int_t`.
 - `igraph_similarity_dice_pairs()` now uses an `igraph_vector_int_t` for its `pairs` parameter.
 - `igraph_similarity_jaccard_pairs()` now uses an `igraph_vector_int_t` for its `pairs` parameter.
 - `igraph_simple_interconnected_islands_game()` does not generate multi-edges between islands any more.
 - `igraph_sort_vertex_ids_by_degree()` and `igraph_topological_sorting()` now use an `igraph_vector_int_t` to return the vertex IDs instead of an `igraph_vector_t`.
 - `igraph_spanning_tree()`, `igraph_minimum_spanning_tree()` and `igraph_random_spanning_tree()` now all use an `igraph_vector_int_t` to return the vector of edge IDs in the spanning tree instead of an `igraph_vector_t`.
 - `igraph_sparsemat_cholsol()`, `igraph_sparsemat_lusol()`, `igraph_sparsemat_symbqr()` and `igraph_sparsemat_symblu()` now take an `igraph_integer_t` as their `order` parameter.
 - `igraph_sparsemat_count_nonzero()` and `igraph_sparsemat_count_nonzerotol()` now return an `igraph_integer_t`.
 - `igraph_sparsemat_is_symmetric()` now returns an error code and the result itself is provided in an output argument.
 - The `values` argument of `igraph_sparsemat_transpose()` was removed; now the function always copies the values over to the transposed matrix.
 - `igraph_spmatrix_t` and related functions were removed as they mostly duplicated functionality that was already present in `igraph_sparsemat_t`.  Functions that used `igraph_spmatrix_t` in the library now use `igraph_sparsemat_t`.
 - `igraph_stochastic_imitation()` now expects the list of strategies in an `igraph_vector_int_t` instead of an `igraph_int_t`.
 - `igraph_st_mincut()` now uses an `igraph_vector_int_t` for its `cut`, `partition` and `partition2` parameters.
 - `igraph_st_vertex_connectivity()` now ignores edges between source and target for `IGRAPH_VCONN_NEI_IGNORE`
 - `igraph_strvector_get()` now returns strings in the return value, not in an output argument.
 - `igraph_subcomponent()` now uses an `igraph_integer_t` for the seed vertex instead of an `igraph_real_t`. It also uses an `igraph_vector_int_t` to return the list of vertices in the same component as the seed vertex instead of an `igraph_vector_t`.
 - `igraph_subisomorphic_vf2()`, `igraph_get_subisomorphisms_vf2_callback()` (which used to be called `igraph_subisomorphic_function_vf2()`) and `igraph_isomorphic_bliss()` now all use `igraph_vector_int_t` for their `map12` and `map21` parameters.
 - The `maps` parameters in `igraph_subisomorphic_lad()`, `igraph_get_isomorphisms_vf2()` and `igraph_get_subisomorphisms_vf2()` are now of type `igraph_vector_int_list_t`.
 - `igraph_subisomorphic_lad()` now uses an `igraph_vector_int_t` for its `map` parameter. Also, its `domains` parameter is now an `igraph_vector_int_list_t` instead of a pointer vector containing `igraph_vector_t` objects.
 - `igraph_unfold_tree()` now uses an `igraph_vector_int_t` for its `vertex_index` and `roots` parameters.
 - `igraph_union()` now uses an `igraph_vector_int_t` for its `edge_map1` and `edge_map2` parameters.
 - The `edgemaps` parameter of `igraph_union_many()` is now an `igraph_vector_int_list_t` instead of a pointer vector.
 - `igraph_vector_init_copy()` was refactored to take _another_ vector that the newly initialized vector should copy. The old array-based initialization function is now called `igraph_vector_init_array()`.
 - `igraph_vector_ptr_init_copy()` was renamed to `igraph_vector_ptr_init_array()` for sake of consistency.
 - `igraph_vs_vector()`, `igraph_vss_vector()` and `igraph_vs_vector_copy()` now all take an `igraph_vector_int_t` as the vector of vertex IDs, not an `igraph_vector_t`. Similarly, `igraph_vs_as_vector()` now returns the vector of matched vertex IDs in an `igraph_vector_int_t`, not an `igraph_vector_t`.
 - The `res` parameter of `igraph_weighted_cliques()` is now an `igraph_vector_int_list_t`.
 - `igraph_write_graph_dimacs_flow()` now uses `igraph_integer_t` for the source and target vertex index instead of a `long int`.
 - `igraph_vector_*()`, `igraph_matrix_*()`, `igraph_stack_*()`, `igraph_array_*()` and several other generic igraph data types now use `igraph_integer_t` for indexing, _not_ `long int`. Please refer to the headers for the exact details; the list of affected functions is too large to include here.
 - `igraph_vector_minmax()` and `igraph_vector_which_minmax()` no longer return an error code. The return type is now `void`. These functions never fail.
 - `igraph_vector_order()` was removed; use `igraph_vector_int_pair_order()` instead. (The original function worked for vectors containing integers only).
 - `igraph_vector_resize_min()` and `igraph_matrix_resize_min()` no longer return an error code (return type is now `void`). The vector or matrix is always left in a consistent state by these functions, with all data intact, even if releasing unused storage is not successful.
 - `igraph_vector_qsort_ind()` and its variants now take an `igraph_order_t` enum instead of a boolean to denote whether the order should be ascending or descending.
 - `igraph_weighted_adjacency()` now returns the weights in a separate vector instead of storing it in a vertex attribute. The reason is twofold: first, the previous solution worked only with the C attribute handler (not the ones from the higher-level interfaces), and second, it wasn't consistent with other igraph functions that use weights provided as separate arguments.
 - The `loops` argument of `igraph_weighted_adjacency()` was converted to an `igraph_loops_t` for sake of consistency with `igraph_adjacency()` and `igraph_get_adjacency()`.
 - `igraph_write_graph_gml()` takes an additional bitfield parameter controlling some aspects of writing the GML file.
 - The `add_edges()` function in the attribute handler now takes an `igraph_vector_int_t` for its `edges` parameter instead of an `igraph_vector_t`. The `add_vertices()` function now takes an `igraph_integer_t` for the vertex count instead of a `long int`. The `combine_vertices()` and `combine_edges()` functions now take an `igraph_vector_ptr_t` containing vectors of type `igraph_vector_int_t` in their `merges` parameters. The `get_info()` function now uses `igraph_vector_int_t` to return the types of the graph, vertex and edge attribute types. The `permute_vertices()` and `permute_edges()` functions in the attribute handler tables now take an `igraph_vector_int_t` instead of an `igraph_vector_t` for the index vectors. These are relevant only to maintainers of higher level interfaces to igraph; they should update their attribute handlers accordingly.
 - igraph functions that interface with external libraries such as BLAS or LAPACK may now fail if the underlying BLAS or LAPACK implementation cannot handle the size of input vectors or matrices (BLAS and LAPACK are usually limited to vectors whose size fits in an `int`). `igraph_blas_dgemv()` and `igraph_blas_dgemv_array()` thus now return an `igraph_error_t`, which may be set to `IGRAPH_EOVERFLOW` if the input vectors or matrices are too large.
 - Functions that used an `igraph_vector_t` to represent cluster size and cluster membership now use an `igraph_vector_int_t` instead. These are:
   - `igraph_connected_components()` (used to be `igraph_clusters()` in 0.9 and before)
   - `igraph_community_eb_get_merges()`
   - `igraph_community_edge_betweenness()`
   - `igraph_community_fastgreedy()`
   - `igraph_community_fluid_communities()`
   - `igraph_community_infomap()`
   - `igraph_community_label_propagation()`
   - `igraph_community_leading_eigenvector()`
   - `igraph_community_leiden()`
   - `igraph_community_multilevel()`
   - `igraph_community_optimal_modularity()`
   - `igraph_community_spinglass()`
   - `igraph_community_spinglass_single()`
   - `igraph_community_to_membership()`
   - `igraph_community_walktrap()`
   - `igraph_compare_communities()`
   - `igraph_le_community_to_membership()`
   - `igraph_modularity()`
   - `igraph_reindex_membership()`
   - `igraph_split_join_distance()`
   - `igraph_community_multilevel()` additionally uses a `igraph_matrix_int_t` instead of `igraph_matrix_t()` for its memberships parameter.
 - `IGRAPH_TOTAL` was removed from the `igraph_neimode_t` enum; use the equivalent `IGRAPH_ALL` instead.

### Added

 - A new integer type, `igraph_uint_t` has been added. This is the unsigned pair of `igraph_integer_t` and they are always consistent in size.
 - A new container type, `igraph_vector_list_t` has been added, replacing most uses of `igraph_vector_ptr_t` in the API where it was used to hold a variable-length list of vectors. The type contains `igraph_vector_t` objects, and it is fully memory managed (i.e. its contents do not need to be allocated and destroyed manually). There is also a variant named `igraph_vector_int_list_t` for vectors of `igraph_vector_int_t` objects.
 - A new container type, `igraph_matrix_list_t` has been added, replacing most uses of `igraph_vector_ptr_t` in the API where it was used to hold a variable-length list of matrices. The type contains `igraph_matrix_t` objects, and it is fully memory managed (i.e. its contents do not need to be allocated and destroyed manually).
 - A new container type, `igraph_graph_list_t` has been added, replacing most uses of `igraph_vector_ptr_t` in the API where it was used to hold a variable-length list of graphs. The type contains `igraph_t` objects, and it is fully memory managed (i.e. its contents do not need to be allocated and destroyed manually).
 - The vector container type, `igraph_vector_t`, has been extended with a new variant whose functions all start with `igraph_vector_fortran_int_...`. This vector container can be used for interfacing with Fortran code as it guarantees that the integers in the vector are compatible with Fortran integers. Note that `igraph_vector_int_t` is not suitable any more, as the elements of `igraph_vector_int_t` are of type `igraph_integer_t`, whose size may differ on 32-bit and 64-bit platforms, depending on how igraph was compiled.
 - `igraph_adjlist_init_from_inclist()` to create an adjacency list from an already existing incidence list by resolving edge IDs to their corresponding endpoints. This function is useful for algorithms when both an adjacency and an incidence list is needed and they should be in the same order.
 - `igraph_almost_equals()` and `igraph_cmp_epsilon()` to compare floating point numbers with a relative tolerance.
 - `igraph_betweenness_subset()` and `igraph_edge_betweenness_subset()` calculates betweenness and edge betweenness scores using shortest paths between a subset of vertices only (#1711, thanks to @guyroznb)
 - `igraph_blas_dgemm()` to multiply two matrices.
 - `igraph_calloc()` and `igraph_realloc()` are now publicly exposed; these functions provide variants of `calloc()` and `realloc()` that can safely be deallocated within igraph functions.
 - `igraph_circulant()` to create circulant graphs (#1856, thanks to @Gomango999).
 - `igraph_complex_almost_equals()` to compare complex numbers with a relative tolerance.
 - `igraph_eccentricity_dijkstra()` finds the longest weighted path length among all shortest paths between a set of vertices.
 - `igraph_enter_safelocale()` and `igraph_exit_safelocale()` for temporarily setting the locale to C. Foreign format readers and writers require a locale which uses a decimal point instead of decimal comma.
 - `igraph_es_all_between()` to create an edge selector that selects all edges between a pair of vertices.
 - `igraph_full_multipartite()` generates full multipartite graphs (a generalization of bipartite graphs to multiple groups).
 - `igraph_fundamental_cycles()` computes a fundamental cycle basis (experimental).
 - `igraph_generalized_petersen()` to create generalized Petersen graphs (#1844, thanks to @alexsyou).
 - `igraph_get_all_eids_between()` returns the IDs of all edges between a pair of vertices.
 - `igraph_get_k_shortest_paths()` finds the k shortest paths between a source and a target vertex.
 - `igraph_get_laplacian()` and `igraph_get_laplacian_sparse()` return the Laplacian matrix of the graph as a dense or sparse matrix, with various kinds of normalizations. They replace the now-deprecated `igraph_laplacian()` function. This makes the API consistent with `igraph_get_adjacency()` and `igraph_get_adjacency_sparse()`.
 - `igraph_get_widest_path()`, `igraph_get_widest_paths()`, `igraph_widest_path_widths_dijkstra()` and `igraph_widest_path_widths_floyd_warshall()` to find widest paths (#1893, thanks to @Gomango999).
 - `igraph_graph_center()` finds the central vertices of the graph. The central vertices are the ones having a minimum eccentricity (PR #2084, thanks to @pradkrish).
 - `igraph_graph_count()` returns the number of unlabelled graphs on a given number of vertices. It is meant to find the maximum isoclass value.
 - `igraph_has_mutual()` checks if a directed graph has any mutual edges.
 - `igraph_heap_clear()` and `igraph_heap_min_clear()` remove all elements from an `igraph_heap_t` or an `igraph_heap_min_t`, respectively.
 - `igraph_invalidate_cache()` invalidates all cached graph properties, forcing their recomputation next time they are requested. This function should not be needed in everyday usage, but may be useful in debugging and benchmarking.
 - `igraph_is_forest()` to check whether a graph is a forest (#1888, thanks to @rohitt28).
 - `igraph_is_acyclic()` to check whether a graph is acyclic (#1945, thanks to @borsgeorgica).
 - `igraph_is_perfect()` to check whether a graph is a perfect graph (#1730, thanks to @guyroznb).
 - `igraph_hub_and_authority_scores()` calculates the hub and authority scores of a graph as a matching pair.
 - `igraph_layout_umap()` and `igraph_layout_umap_3d()` to lay out a graph in 2D or 3D space using the UMAP dimensionality reduction algorithm.
 - `igraph_local_scan_subset_ecount()` counts the number of edges in induced sugraphs from a subset of vertices.
 - `igraph_matrix_view_from_vector()` allows interpreting the data stored in a vector as a matrix of the specified size.
 - `igraph_minimum_cycle_basis()` computes an unweighted minimum cycle basis (experimental).
 - `igraph_pseudo_diameter()` and `igraph_pseudo_diameter_dijkstra()` to determine a lower bound for the diameter of a graph (unweighted or weighted).
 - `igraph_regular_tree()` creates a regular tree where all internal vertices have the same total degree.
 - `igraph_rngtype_pcg32` and `igraph_rngtype_pcg64` implement 32-bit and 64-bit variants of the PCG random number generator.
 - `igraph_rng_get_pois()` generates random variates from the Poisson distribution.
 - `igraph_roots_for_tree_layout()` computes a set of roots suitable for a nice tree layout.
 - `igraph_spanner()` calculates a spanner of a graph with a given stretch factor (#1752, thanks to @guyroznb)
 - `igraph_sparse_adjacency()` and `igraph_sparse_weighted_adjacency()` constructs graphs from (weighted) sparse matrices.
 - `igraph_sparsemat_get()` to retrieve a single element of a sparse matrix.
 - `igraph_sparsemat_normalize_rows()` and `igraph_sparsemat_normalize_cols()` to normalize sparse matrices row-wise or column-wise.
 - `igraph_stack_capacity()` to query the capacity of a stack.
 - `igraph_strvector_capacity()` returns the maximum number of strings that can be stored in a string vector without reallocating the memory block holding the pointers to the individual strings.
 - `igraph_strvector_merge()` moves all strings from one string vectors to the end of another without re-allocating them.
 - `igraph_strvector_push_back_len()` adds a new string to the end of a string vector and allows the user to specify the length of the string being added.
 - `igraph_strvector_reserve()` reserves space for a given number of string pointers in a string vector.
 - `igraph_symmetric_tree()` to create a tree with the specified number of branches at each level (#1859, thanks to @YuliYudith and @DoruntinaM).
 - `igraph_trussness()` calculates the trussness of each edge in the graph (#1034, thanks to @alexperrone)
 - `igraph_turan()` generates Turán graphs (#2088, thanks to @pradkrish)
 - `igraph_vector_all_almost_e()`, `igraph_vector_complex_all_almost_e()`, `igraph_matrix_all_almost_e()`, `igraph_matrix_complex_all_almost_e()` for elementwise comparisons of floating point vector and matrices with a relative tolerance.
 - `igraph_vector_complex_zapsmall()` and `igraph_matrix_complex_zapsmall()` for replacing small components of complex vector or matrix elements with exact zeros.
 - `igraph_vector_lex_cmp_untyped()` and `igraph_vector_colex_cmp_untyped()` for lexicographic and colexicographic comparison of vectors, similarly to `igraph_vector_lex_cmp()` and `igraph_vector_colex_cmp()`. The difference between the two variants is that the untyped versions declare the vectors as `const void*`, making the functions suitable as comparators for `qsort()`.
 - `igraph_vector_permute()` functions to permute a vector based on an index vector.
 - `igraph_vector_ptr_sort_ind()` to obtain an index vector that would sort a vector of pointers based on some comparison function.
 - `igraph_vector_range()` to fill an existing vector with a range of increasing numbers.
 - `igraph_vector_remove_fast()` functions to remove an item from a vector by swapping it with the last element and then popping it off. It allows one to remove an item from a vector in constant time if the order of items does not matter.
 - `igraph_vertex_path_from_edge_path()` converts a sequence of edge IDs representing a path to an equivalent sequence of vertex IDs that represent the vertices the path travelled through.
 - `igraph_vs_range()`, `igraph_vss_range()`, `igraph_es_range()` and `igraph_ess_range()` creates vertex and edge sequences from C-style intervals (closed from the left, open from the right).
 - `igraph_wheel()` to create a wheel graph (#1938, thanks to @kwofach).

### Removed

 - `igraph_adjlist_remove_duplicate()`, `igraph_betweenness_estimate()`, `igraph_closeness_estimate()`, `igraph_edge_betweenness_estimate()`, `igraph_inclist_remove_duplicate()`, `igraph_is_degree_sequence()` and `igraph_is_graphical_degree_sequence()` were deprecated earlier in 0.9.0 and are now removed in this release.
 - `igraph_dnorm()`, `igraph_strvector_move_interval()`, `igraph_strvector_permdelete()` and `igraph_strvector_remove_negidx()` were removed. These are not breaking changes as the functions were never documented, they were only exposed from one of the headers.
 - `igraph_eigen_laplacian()`, `igraph_es_fromto()` and `igraph_maximum_matching()` were removed. These are not breaking changes either as the functions were never implemented, they returned an error code unconditionally.

### Changed

 - `igraph_degree_sequence_game()` now supports an additional method, `IGRAPH_DEGSEQ_EDGE_SWITCHING_SIMPLE`, an edge-switching MCMC sampler.
 - `igraph_get_adjacency()` and `igraph_get_adjacency_sparse()` now count loop edges _twice_ in undirected graphs when using `IGRAPH_GET_ADJACENCY_BOTH`. This is to ensure consistency with `IGRAPH_GET_ADJACENCY_UPPER` and `IGRAPH_GET_ADJACENCY_LOWER` such that the sum of the upper and the lower triangle matrix is equal to the full adjacency matrix even in the presence of loop edges.
 - `igraph_matrix_print()` and `igraph_matrix_fprint()` functions now align columns when priting.
 - `igraph_read_graph_gml()` now supports graph attributes (in addition to vertex and edge attributes).
 - `igraph_read_graph_gml()` now uses NaN as the default numerical attribute values instead of 0.
 - The Pajek parser in `igraph_read_graph_pajek()` is now less strict and accepts more files.
 - `igraph_ring()` no longer simplifies its result when generating a one- or two-vertex graph. The one-cycle has a self-loop and the undirected two-cycle has parallel edges.
 - `igraph_vector_view()` now allows `data` to be `NULL` in the special case when `length == 0`.
 - `igraph_version()` no longer returns an error code.
 - `igraph_write_graph_gml()` uses the `creator` parameter in a different way: the supplied string is now written into the Creator line as-is instead of being appended to a default value.
 - `igraph_write_graph_gml()` skips writing NaN values. These two changes ensure consistent round-tripping.
 - `igraph_write_graph_gml()` and `igraph_read_graph_gml()` now have limited support for entity encoding.
 - `igraph_write_graph_ncol()` now preserves the edge ordering of the graph when writing an NCOL file.
 - igraph functions that take an ARPACK options object now also accept `NULL` in place of an options object, and they will fall back to using a default object provided by `igraph_arpack_options_get_default()`.
 - Foreign format readers now present more informative error messages.
 - The default tolerance of the zapsmall functions is now `eps^(2/3)` instead of `eps^(1/2)` where eps is the machine epsilon of `igraph_real_t`.
 - It is now possible to override the uniform integer and the Poisson samplers in the random number generator interface.

### Fixed

 - When an error occurs during parsing DL, GML, NCOL, LGL or Pajek files, line numbers are now reported correctly.
 - The GraphML parser does not print to stderr any more in case of encoding errors and other error conditions originating from the underlying `libxml2` library.
 - The GraphML parser would omit some edges and vertices when reading files with custom attribute types, such as those produced by yEd. This is now corrected.
 - The GML parser no longer mixes up Inf and NaN and -Inf now works.
 - The GML parser now supports nodes with no id field.
 - The GML parser now performs more stringent checks on the input file, such as verifying that `id`, `source`, `target` and `directed` fields are not duplicated.
 - The core data structures (vector, etc.) have overflow checks now.
 - Deterministic graph generators, as well as most random ones, have overflow checks now.
 - Graphs no longer lose all their attributes after calling `igraph_contract_vertices()`.
 - `igraph_hrg_init()` does not throw an assertion error anymore for zero vertices.
 - `igraph_matrix_complex_create()` and `igraph_matrix_complex_create_polar()` now set their sizes correctly.
 - `igraph_random_walk()` took one fewer steps than specified.
 - `igraph_sparsemat_getelements_sorted()` did not sort the elements for triplet matrices correctly; this is fixed now.
 - `igraph_write_graph_gml()` no longer produces corrupt output when some string attribute values contain `"` characters.

### Deprecated

 - `igraph_clusters()` has been renamed to `igraph_connected_components()`; the old name is deprecated and will be removed in 0.11.
 - `igraph_complex_eq_tol()` is now deprecated in favour of `igraph_complex_almost_equals()`.
 - `igraph_get_sparsemat()` is deprecated in favour of `igraph_get_adjacency_sparse()`, and will be removed in 0.11. Note that `igraph_get_adjacency_sparse()` takes an _initialized_ sparse matrix as input, unlike `igraph_get_sparsemat()` which takes an uninitialized one.
 - `igraph_get_stochastic_sparsemat()` is deprecated in favour of `igraph_get_stochastic_sparse()`, and will be removed in 0.11. Note that `igraph_get_stochastic_sparse()` takes an _initialized_ sparse matrix as input, unlike `igraph_get_stochastic_sparsemat()`, which takes an uninitialized one.
 - `igraph_isomorphic_34()` has been deprecated in favour of `igraph_isomorphic()`.  Note that `igraph_isomorphic()` calls an optimized version for directed graphs of size 3 and 4, and undirected graphs with 3-6 vertices, so there is no need for a separate function.
 - `igraph_laplacian()` is now deprecated; use `igraph_get_laplacian()` or `igraph_get_laplacian_sparse()` depending on whether you need a dense or a sparse matrix.
 - `igraph_lattice()` has been renamed to `igraph_square_lattice()` to indicate that this function generates square lattices only. The old name is deprecated and will either be removed in 0.11 or will be changed to become a generic lattice generator that also supports other types of lattices.
 - `igraph_local_scan_neighborhood_ecount()` is now deprecated in favour of `igraph_local_scan_subset_ecount()`.
 - `igraph_matrix_all_e_tol()` is now deprecated in favour of `igraph_matrix_all_almost_e()`.
 - `igraph_matrix_copy()` is now deprecated; use `igraph_matrix_init_copy()` instead. The new name emphasizes that the function _initializes_ the first argument instead of expecting an already-initialized target matrix. The old name will be removed in 0.11.
 - `igraph_matrix_e()` and `igraph_matrix_e_ptr()` have been renamed to `igraph_matrix_get()` and `igraph_matrix_get_ptr()`. The old names are deprecated and will be removed in 0.11.
- `igraph_random_edge_walk()` has been deprecated by `igraph_random_walk()` to support edges and/or vertices for the random walk in a single function.  It will be removed in 0.11.
 - `igraph_read_graph_dimacs()` has been renamed to `igraph_read_graph_dimacs_flow()`; the old name is deprecated and might be re-used as a generic DIMACS reader in the future. Also, the function now uses `igraph_integer_t` as the source and target vertex IDs instead of a `long int`.
 - `igraph_shortest_paths()` and related functions were renamed to `igraph_distances()`; the old name was unfortunate because these functions calculated _path lengths_ only and not the paths themselves. The old names are deprecated and will be removed in 0.11.
 - `igraph_sparsemat_copy()`, `igraph_sparsemat_diag()` and `igraph_sparsemat_eye()` have been renamed to `igraph_sparsemat_init_copy()`, `igraph_sparsemat_init_diag()` and `igraph_sparsemat_init_eye()` to indicate that they _initialize_ a new sparse matrix. The old names are deprecated and will be removed in 0.11.
 - `igraph_strvector_add()` has been renamed to `igraph_strvector_push_back()` for sake of consistency with other vector-like data structures; the old name is deprecated and will be removed in 0.11.
 - `igraph_strvector_copy()` has been renamed to `igraph_strvector_init_copy()` for sake of consistency with other vector-like data structures; the old name is deprecated and will be removed in 0.11.
 - `igraph_strvector_get()` now returns a `const char*` and not a `char*` to indicate that you are not supposed to modify the string in the vector directly. If you do want to modify it and you are aware of the implications (i.e. the new string must not be longer than the original one), you can cast away the constness of the return value before modifying it.
 - `igraph_strvector_set2()` has been renamed to `igraph_strvector_set_len()`; the old name is deprecated and will be removed in 0.11.
 - `igraph_tree()` has been renamed to `igraph_kary_tree()`; the old name is deprecated and will be removed in 0.11.
 - `igraph_vector_e()` and `igraph_vector_e_ptr()` have been renamed to `igraph_vector_get()` and `igraph_vector_get_ptr()`. The old names are deprecated and will be removed in 0.11.
 - `igraph_vector_e_tol()` is now deprecated in favour of `igraph_vector_all_almost_e()`.
 - `igraph_vector_copy()` is now deprecated; use `igraph_vector_init_copy()` instead. The new name emphasizes that the function _initializes_ the first argument instead of expecting an already-initialized target vector. The old name will be removed in 0.11.
 - `igraph_vector_init_seq()` is now deprecated in favour of `igraph_vector_init_range()`, which uses C-style intervals (closed from the left and open from the right).
 - `igraph_vs_seq()`, `igraph_vss_seq()`, `igraph_es_seq()` and `igraph_ess_seq()` are now deprecated in favour of `igraph_vs_range()`, `igraph_vss_range()`, `igraph_es_range()` and `igraph_ess_range()` because these use C-style intervals (closed from the left, open from the right).
 - `igraph_write_graph_dimacs()` has been renamed to `igraph_write_graph_dimacs_flow()`; the old name is deprecated and might be re-used as a generic DIMACS writer in the future. Also, the function now uses `igraph_integer_t` as the source and target vertex IDs instead of a `long int`.
 - `igraph_zeroin()` is deprecated and will be removed in 0.11, with no replacement. The function is not graph-related and was never part of the public API.
 - The macros `igraph_Calloc`, `igraph_Realloc` and `igraph_Free` have been deprecated in favour of `IGRAPH_CALLOC`, `IGRAPH_REALLOC` and `IGRAPH_FREE` to simplify the API. The deprecated variants will be removed in 0.11.

### Other

 - Documentation improvements.
 - Support for Intel's LLVM-based compiler.

## [0.9.10] - 2022-09-02

### Added

 - `igraph_reverse_edges()` reverses the specified edges in the graph while preserving all attributes.

### Changed

 - The `IGRAPH_ARPACK_PROD` error code is no longer used. Instead, the specific error encountered while doing matrix multiplication is reported.
 - XML external entities are not resolved any more when parsing GraphML files to prevent XML external entity injection (XXE) attacks. Standard XML entities like `&lt;` or `&quot;` still work.

### Fixed

 - Fixed incorrect results from `igraph_local_scan_1_ecount()` when the graph was directed but the mode was `IGRAPH_ALL` and some nodes had loop edges. See issue #2092.
 - Fixed incorrect counting of self-loops in `igraph_local_scan_neighborhood_ecount()` when the graph was undirected.
 - In some rare edge cases, `igraph_pagerank()` with the ARPACK method and `igraph_hub_score()` / `igraph_authority_score()` could return incorrect results. The problem could be detected by checking that the returned eigenvalue is not negative. See issue #2090.
 - `igraph_permute_vertices()` now checks for out-of-range indices and duplicates in the permutation vector.
 - `igraph_create()` now checks for non-finite vertex indices in the edges vector.
 - `igraph_eigenvector_centrality()` would return incorrect scores when some weights were negative.
 - `igraph_es_seq()` and `igraph_ess_seq()` did not include the `to` vertex in the sequence.
 - `igraph_eit_create()` and `igraph_vit_create()` now check that all edge/vertex indices are in range when creating iterators from sequence-type selectors.
 - `igraph_grg_game()` now validates its arguments.
 - `igraph_layout_drl()` and its 3D version now validate their inputs.
 - `igraph_layout_kamada_kawai()`, `igraph_layout_fruchterman_reingold()`, `igraph_layout_drl()`, as well as their 3D versions now check for non-positive weights.
 - `igraph_asymmetric_preference_game()` interpreted its `type_dist_matrix` argument incorrectly.
 - Fixed incorrect result of `igraph_community_spinglass()` for null and singleton graphs.
 - `igraph_layout_gem()` does not crash any more for graphs with only a single vertex.
 - `igraph_bridges()` no longer uses recursion and thus is no longer prone to stack overflow.
 - Include paths of dependent packages would be specified incorrectly in some environments.

### Other

 - Documentation improvements.

## [0.9.9] - 2022-06-04

### Changed

 - `igraph_community_walktrap()` now uses double precision floating point operations internally instead of single precision.
 - In `igraph_community_leiden()`, the `nb_clusters` output parameter is now optional (i.e. it can be `NULL`).
 - `igraph_read_graph_graphml()` no longer attempts to temporarily set the C locale, and will therefore not work correctly if the current locale uses a decimal comma.

### Fixed

 - `igraph_community_walktrap()` would return an invalid `modularity` vector when the `merges` matrix was not requested.
 - `igraph_community_walktrap()` would return a `modularity` vector that was too long for disconnected graphs. This would cause a failure in some weighted graphs when the `membership` vector was requested.
 - `igraph_community_walktrap()` now checks the weight vector: only non-negative weights are accepted, and all vertices must have non-zero strength.
 - `igraph_community_walktrap()` now returns a modularity score of NaN for graphs with no edges.
 - `igraph_community_fast_greedy()` now returns a modularity score of NaN for graphs with no edges.
 - `igraph_community_edge_betweenness()` now returns a modularity vector with a single NaN entry for graph with no edges. Previously it returned a zero-length vector.
 - `igraph_community_leading_eigenvector()` does not ignore non-ARPACK-related errors from `igraph_arpack_rssolve()` any more.
 - `igraph_preference_game()` now works correctly when `fixed_size` is true and
   `type_dist` is not given; earlier versions had a bug where more than half of
   the vertices mistakenly ended up in group 0.
 - Fixed a memory leak in `igraph_hrg_fit()` when using `start=1`.
 - `igraph_write_graph_dot()` now outputs NaN values unchanged.
 - `igraph_write_graph_dot()` no longer produces invalid DOT files when empty string attributes are present.
 - `igraph_layout_fruchterman_reingold()` and `igraph_layout_kamada_kawai()`, as well as their 3D versions, did not respect vertex coordinate bounds (`xmin`, `xmax`, etc.) when minimum values were large or maximum values were small. This is now fixed.
 - The initial coordinates of the Kamada-Kawai layout (`igraph_layout_kamada_kawai()` and `igraph_layout_kamada_kawai_3d()`) are chosen to be more in line with the original publication, improving the stability of the result. See isse #963. This changes the output of the function for the same graph, compared with previous versions. To obtain the same layout, initialize coordinates with `igraph_layout_circle()` (in 2D) or `igraph_layout_sphere()` (in 3D).
 - Improved numerical stability in Kamada-Kawai layout.
 - Corrected a problem in the calculation of displacements in `igraph_layout_fruchterman_reingold()` and its 3D version. This fixes using the "grid" variant of the algorithm on disconnected graphs.
 - `igraph_sumtree_search()` would consider search intervals open on the left and closed on the right, contrary to the documentation. This is now corrected to closed on the left and open on the right. In some cases this lead to a zero-weight element being returned for a zero search value. See issue #2080.

### Other

 - Greatly improved error reporting from foregin format parsers.
 - Documentation improvements.

## [0.9.8] - 2022-04-08

### Fixed

 - Assertion failure in `igraph_bfs()` when an empty `roots` or `restricted` vector was provided.
 - `igraph_diversity()` now returns 0 for degree-1 vertices. Previously it incorrectly returned NaN or +-Inf depending on roundoff errors.
 - `igraph_community_walktrap()` does not crash any more when provided with
   `modularity=NULL` and `membership=NULL`.

### Other

 - Documentation improvements.

## [0.9.7] - 2022-03-16

### Changed

 - `igraph_get_all_shortest_paths_dijsktra()` now uses tolerances when comparing path
   lengths, and is thus robust to numerical roundoff errors.
 - `igraph_vector_*_swap` and `igraph_matrix_swap` now take O(1) instead of O(n) and accept all sizes.

### Fixed

 - NCOL and LGL format writers no longer accept "name" and "weight" attributes
   of invalid types.
 - The LGL writer could not access numerical weight attributes, potentially leading
   to crashes.
 - External PLFIT libraries and their headers are now detected at their standard
   installation location.
 - `igraph_vector_init()` no longer accepts negative vector sizes.
 - `igraph_assortativity_nominal()` crashed on the null graph.
 - Label propagation now ensures that all labels are dominant.
 - Fixed incorrect partition results for walktrap algorithm (issue #1927)
 - Negative values returned by `igraph_rng_get_integer()` and `RNG_INTEGER()` were incorrect,
   one larger than they should have been.
 - `igraph_community_walktrap()` now checks its `steps` input argument.
 - The first modularity value reported by `igraph_community_walktrap()` was
   incorrect (it was always zero). This is now fixed.
 - `igraph_correlated_game()` would return incorrect results, or exhaust the memory,
    for most input graphs that were not generated with `igraph_erdos_renyi_game_gnp()`.

### Other

 - The C attribute handler now verifies attribute types when retrieving attributes.
 - Documentation improvements.

## [0.9.6] - 2022-01-05

 - Isomorphism class functions (`igraph_isoclass()`, `igraph_isoclass_subgraph()`,
   `igraph_isoclass_create`) and motif finder functions (`igraph_motifs_randesu()`,
   `igraph_motifs_randesu_estimate()`, `igraph_motifs_randesu_callback()`) now
   support undirected (sub)graphs of sizes 5 and 6. Previsouly only sizes 3 and 4
   were supported.

### Fixed

 - igraph would not build with MinGW when using the vendored GLPK and enabling TLS.
 - Removed some uses of `abort()` from vendored libraries, which could unexpectedly
   shut down the host language of igraph's high-level interfaces.
 - `igraph_community_label_propagation()` no longer leaves any vertices unlabeled
   when they were not reachable from any labeled ones, i.e. the returned membership
   vector is guaranteed not to contain negative values (#1853).
 - The Kamada-Kawai layout is now interruptible.
 - The Fruchterman-Reingold layout is now interruptible.
 - Fixed a bug in `igraph_cmp_epsilon()` that resulted in incorrect results for
   edge betweenness calculations in certain rare cases with x87 floating point
   math when LTO was also enabled (#1894).
 - Weighted clique related functions now fall back to the unweighted variants
   when a null vertex weight vector is given to them.
 - `igraph_erdos_renyi_game_(gnm|gnp)` would not produce self-loops for the singleton
   graph.
 - Fixed a bug in `igraph_local_efficiency()` that sometimes erroneously
   reported zero as the local efficiency of a vertex in directed graphs.
 - `igraph_vector_update()` (and its type-specific variants) did not check for
   memory allocation failure.
 - Fixed a potential crash in the GraphML reader that would be triggered by some
   invalid GraphML files.

### Other

 - `igraph_is_tree()` has improved performance and memory usage.
 - `igraph_is_connected()` has improved performance when checking weak connectedness.
 - Improved error handling in `igraph_maximal_cliques()` and related functions.
 - The build system now checks that GLPK is of a compatible version (4.57 or later).
 - The vendored `plfit` package was updated to 0.9.3.
 - You can now build igraph with an external `plfit` instead of the vendored one.
 - Documentation improvements.

## [0.9.5] - 2021-11-11

### Fixed

 - `igraph_reindex_membership()` does not allow negative membership indices any more.

 - `igraph_rewire_directed_edges()` now generates multigraphs when edge directions
   are ignored, to make it consistent with the directed case.

 - Fixed a bug in `igraph_gomory_hu_tree()` that returned only the equivalent flow
   tree instead of the cut tree (#1810).

 - Fixed a bug in the `IGRAPH_TO_UNDIRECTED_COLLAPSE` mode of
   `igraph_to_undirected()` that provided an incorrect merge vector to the
   attribute handler, leading to problems when edge attributes were merged
   using an attribute combination (#1814).

 - Fixed the behaviour of the `IGRAPH_ENABLE_LTO` option when it was set to
   `AUTO`; earlier versions had a bug where `AUTO` simply checked whether LTO
   is supported but then did not use LTO even if it was supported.

 - When using igraph from a CMake project, it is now checked that the project has
   the C++ language enabled. This is necessary for linking to igraph with CMake.

### Other

 - Improved the root selection method for disconnected graphs in the
   Reingold-Tilford layout (#1836). The new root selection method provides
   niceer results if the graph is not a tree, although it is still recommended
   to use the Sugiyama layout instead, unless the input graph is _almost_ a
   tree, in which case Reingold-Tilfold may still be preferred.

 - `igraph_decompose()` is now much faster for large graphs containing many
   isolates or small components (#960).

 - `igraph_largest_cliques()` and `igraph_clique_number()` were re-written to
   use `igraph_maximal_cliques_callback()` so they are much faster now (#804).

 - The vendored GLPK has been upgraded to GLPK 5.0.

 - Documentation improvements.

## [0.9.4] - 2021-05-31

### Changed

 - Unweighted transitivity (i.e. clustering coefficient) calculations now ignore multi-edges and edge directions instead of rejecting multigraphs and directed graphs.
 - `igraph_transitivity_barrat()` now returns an error code if the input graph has multiple edges (which is not handled correctly by the implementation yet).

### Fixed

 - `igraph_local_scan_k_ecount()` now handles loops correctly.
 - `igraph_transitivity_avglocal_undirected()` is no longer slower than `igraph_transitivity_local_undirected()`.
 - Worked around an invalid warning issued by Clang 9.0 when compiling with OpenMP.

### Other

 - Documentation improvements.

## [0.9.3] - 2021-05-05

### Added

 - OpenMP is now enabled and used by certain functions (notably PageRank calculation) when the compiler supports it. Set `IGRAPH_OPENMP_SUPPORT=OFF` at configuration time to disable this.

### Fixed

 - `igraph_get_incidence()` no longer reads and writes out of bounds when given a non-bipartite graph, but gives a warning and ignores edges within a part.
 - `igraph_dyad_census()` no longer reports an overflow on singleton graphs, and handles loops and multigraphs correctly. Undirected graphs are handled consistently and will no longer give a warning.
 - `igraph_vector_lex_cmp()` and `igraph_vector_colex_cmp()` dereferenced their arguments only once instead of twice, and therefore did not work with `igraph_vector_ptr_sort()`.
 - `igraph_maximal_cliques_subset()` and `igraph_transitivity_barrat()` corrupted the error handling stack ("finally stack") under some circumstances.
 - CMake package files did not respect `CMAKE_INSTALL_LIBDIR`. This only affected Linux distributions which install into `lib64` or other locations instead of `lib`.
 - The parser sources could not be generated when igraph was in a location that contained spaces in its path.
 - igraph no longer links to the math library (`libm`) when this is not necessary.
 - `_CRT_SECURE_NO_WARNINGS` is now defined during compilation to enable compatibility with UWP.
 - Fixed a compilation issue on MSYS / MinGW when link-time optimization was enabled and the `MSYS Makefiles` CMake generator was used. Some source files in igraph were renamed as a consequence, but these should not affect users of the library.

### Deprecated

 - `igraph_rng_min()` is now deprecated; assume a constant zero as its return value if you used this function in your own code.

### Other

 - Updated the vendored CXSparse library to version 3.2.0

## [0.9.2] - 2021-04-14

### Added

 - CMake package files are now installed with igraph. This allows `find_package(igraph)` to find igraph and detect the appropriate compilation options for projects that link to it.

### Fixed

 - igraph can now be used as a CMake subproject in other CMake-based projects.
 - The documentaton can now be built from the release tarball.
 - Configuration will no longer fail when the release tarball is extracted into a subdirectory of an unrelated git repository.
 - The generated pkg-config file was incorrect when `CMAKE_INSTALL_<dir>` variables were absolute paths.
 - On Unix-like systems, the library name is now `libigraph.so.0.0.0`, as it used to be for igraph 0.8 and earlier.
 - Fixed a return type mismatch in parser sources, and fixed some warnings with recent versions of gcc.
 - Fixed a bug in `igraph_get_shortest_paths_dijkstra()` and `igraph_get_shortest_paths_bellman_ford()` that returned incorrect results for unreachable vertices.

### Other

 - Improved installation instructions and tutorial.

## [0.9.1] - 2021-03-23

### Added

 - `igraph_vector_lex_cmp()` and `igraph_vector_colex_cmp()` for lexicographic
   and colexicographic comparison of vectors. These functions may also be used
   for sorting.

### Changed

 - `igraph_community_multilevel()` is now randomized (PR #1696, thanks to Daniel Noom).

### Fixed

 - CMake settings that controlled the library installation directory name, such as `CMAKE_INSTALL_LIBDIR`, were not respected.
 - Under some conditions, the generated pkg-config file contained an incorrect include directory path.
 - The following functions were not exported from the shared library: `igraph_subcomponent()`, `igraph_stack_ptr_free_all()`, `igraph_stack_ptr_destroy_all()`, `igraph_status_handler_stderr()`, `igraph_progress_handler_stderr()`.
 - Built-in random number generators (`igraph_rngtype_mt19937`, `igraph_rngtype_rand`, `igraph_rngtype_glibc2`) were not exported from the shared library.
 - `igraph_layout_graphopt()` no longer rounds the `spring_length` parameter to an integer.
 - `igraph_get_all_shortest_paths_dijkstra()` no longer modifies the `res` vector's item destructor.
 - `igraph_get_shortest_path_bellman_ford()` did not work correctly when calculating paths to all vertices.
 - `igraph_arpack_rnsolve()` checks its parameters more carefully.
 - `igraph_community_to_membership()` does not crash anymore when `csize` is requested but `membership` is not.
 - `igraph_citing_cited_type_game()`: fixed memory leaks (PR #1700, thanks to Daniel Noom).
 - `igraph_transitivity_undirected()`, `igraph_transitivity_avglocal_undirected()` and `igraph_transitivity_barrat()` no longer trigger an assertion failure when used with the null graph (PRs #1709, #1710).
 - `igraph_(personalized_)pagerank()` would return incorrect results for weighted multigraphs with fewer than 128 vertices when using `IGRAPH_PAGERANK_ALGO_PRPACK`.
 - `igraph_diversity()` now checks its input more carefully, and throws an error when the input graph has multi-edges or is directed.
 - `igraph_shortest_paths_johnson()` would return incorrect results when the `to` argument differed from `from` (thanks to Daniel Noom).
 - `igraph_is_graphical()` would fail to set the result variable for certain special degree sequences in the undirected simple graph case.
 - Non-maximal clique finding functions would sometimes return incomplete results when finding more than 2147483647 (i.e. 2^31 - 1) cliques.
 - GLPK internal errors no longer crash igraph.
 - Fixed some potential memory leaks that could happen on error conditions or when certain functions were interrupted.
 - When testing a DLL build on Windows, the `PATH` was sometimes not set correctly, causing the tests to fail (PR #1692).
 - When compiling from the git repository (as opposed to the release tarball), the build would fail with recent versions of `bison` and `flex`.

### Other

 - Documentation improvements.
 - Much faster documentation builds.
 - Allow using a pre-generated `arith.h` header for f2c when cross-compiling; see the Installation section of the documentation.
 - The `IGRAPH_ENABLE_LTO` build option now supports the `AUTO` value, which uses LTO only if the compiler supports it. Warning: CMake may not always be able to detect that LTO is not fully supported. Therefore, the default setting is `OFF`.
 - The following functions are now interruptible: `igraph_grg_game()`, `igraph_sbm_game()`, `igraph_barabasi_game()`, `igraph_barabasi_aging_game()`.
 - Functions that use GLPK, such as `igraph_feedback_arc_set()` and `igraph_community_optimal_modularity()` are now interruptible.
 - Add support for older versions of Clang that do not recognize the `-Wno-varargs` flag.

### Acknowledgments

 - Big thanks to Daniel Noom for continuing to expand the test suite and discovering and fixing several bugs in the process!

## [0.9.0] - 2021-02-16

### Added

 - Eulerian paths/cycles (PR #1346):
   * `igraph_is_eulerian()` finds out whether an Eulerian path/cycle exists.
   * `igraph_eulerian_path()` returns an Eulerian path.
   * `igraph_eulerian_cycle()` returns an Eulerian cycle.
 - Efficiency (PR #1344):
   * `igraph_global_efficiency()` computes the global efficiency of a network.
   * `igraph_local_efficiency()` computes the local efficiency around each vertex.
   * `igraph_average_local_efficiency()` computes the mean local efficiency.
 - Degree sequences (PR #1445):
   * `igraph_is_graphical()` checks if a degree sequence has a realization as a simple or multigraph, with or without self-loops.
   * `igraph_is_bigraphical()` checks if two degree sequences have a realization as a bipartite graph.
   * `igraph_realize_degree_sequence()` now supports constructing non-simple graphs as well.
 - There is a new fatal error handling mechanism (PR #1548):
   * `igraph_set_fatal_handler()` sets the fatal error handler. It is the only function in this functionality group that is relevant to end users.
   * The macro `IGRAPH_FATAL()` and the functions `igraph_fatal()` and `igraph_fatalf()` raise a fatal error. These are for internal use.
   * `IGRAPH_ASSERT()` is a replacement for the `assert()` macro. It is for internal use.
   * `igraph_fatal_handler_abort()` is the default fatal error handler.
 - The new `IGRAPH_WARNINGF`, `IGRAPH_ERRORF` and `IGRAPH_FATALF` macros provide warning/error reporting with `printf`-like syntax. (PR #1627, thanks to Daniel Noom!)
 - `igraph_average_path_length_dijkstra()` computes the mean shortest path length in weighted graphs (PR #1344).
 - `igraph_get_shortest_paths_bellman_ford()` computes the shortest paths (including the vertex and edge IDs along the paths) using the Bellman-Ford algorithm (PR #1642, thanks to Guy Rozenberg). This makes it possible to calculate the shortest paths on graphs with negative edge weights, which was not possible before with Dijkstra's algorithm.
 - `igraph_get_shortest_path_bellman_ford()` is a wrapper for `igraph_get_shortest_paths_bellman_ford()` for the single path case.
 - `igraph_is_same_graph()` cheks that two labelled graphs are the same (PR #1604).
 - Harmonic centrality (PR #1583):
   * `igraph_harmonic_centrality()` computes the harmonic centrality of vertices.
   * `igraph_harmonic_centrality_cutoff()` computes the range-limited harmonic centrality.
 - Range-limited centralities, currently equivalent to the old functions with names ending in `_estimate` (PR #1583):
   * `igraph_closeness_cutoff()`.
   * `igraph_betweenness_cutoff()`.
   * `igraph_edge_betweenness_cutoff()`.
 - `igraph_vector_is_any_nan()` checks if any elements of an `igraph_vector_t` is NaN.
 - `igraph_inclist_size()` returns the number of vertices in an incidence list.
 - `igraph_lazy_adjlist_size()` returns the number of vertices in a lazy adjacency list.
 - `igraph_lazy_inclist_size()` returns the number of vertices in a lazy incidence list.
 - `igraph_bfs_simple()` now provides a simpler interface to the breadth-first search functionality.

### Changed

 - igraph now uses a CMake-based build sysyem.
 - GMP support can no longer be disabled. When GMP is not present on the system, igraph will use an embedded copy of Mini-GMP (PR #1549).
 - Bliss has been updated to version 0.75. Bliss functions are now interruptible. Thanks to Tommi Junttila for making this possible!
 - Adjacency and incidence lists:
   * `igraph_adjlist_init()` and `igraph_lazy_adjlist_init()` now require the caller to specify what to do with loop and multiple edges.
   * `igraph_inclist_init()` and `igraph_lazy_inclist_init()` now require the caller to specify what to do with loop edges.
   * Adjacency and incidence lists now use `igraph_vector_int_t` consistently.
 - Community detection:
   * `igraph_community_multilevel()`: added resolution parameter.
   * `igraph_community_fluid_communities()`: graphs with no vertices or with one vertex only are now supported; they return a trivial partition.
 - Modularity:
   * `igraph_modularity()` and `igraph_modularity_matrix()`: added resolution parameter.
   * `igraph_modularity()` and `igraph_modularity_matrix()` now support the directed version of modularity.
   * `igraph_modularity()` returns NaN for graphs with no edges to indicate that the modularity is not well-defined for such graphs.
 - Centralities:
   * `cutoff=0` is no longer interpreted as infinity (i.e. no cutoff) in `betweenness`, `edge_betweenness` and `closeness`. If no cutoff is desired, use a negative value such as `cutoff=-1`.
   * The `nobigint` argument has been removed from `igraph_betweenness()`, `igraph_betweenness_estimate()` and `igraph_centralization_betweenness()`, as it is not longer needed. The current implementation is more accurate than the old one using big integers.
   * `igraph_closeness()` now considers only reachable vertices during the calculation (i.e. the closeness is calculated per-component in the undirected case) (PR #1630).
   * `igraph_closeness()` gained two additional output parameters, `reachable_count` and `all_reachable`, returning the number of reached vertices from each vertex, as well as whether all vertices were reachable. This allows for computing various generalizations of closeness for disconnected graphs (PR #1630).
   * `igraph_pagerank()`, `igraph_personalized_pagerank()` and `igraph_personalized_pagerank_vs()` no longer support the `IGRAPH_PAGERANK_ALGO_POWER` method. Their `options` argument now has type `igraph_arpack_options_t *` instead of `void *`.
 - Shortest paths (PR #1344):
   * `igraph_average_path_length()` now returns the number of disconnected vertex pairs in the new `unconn_pairs` output argument.
   * `igraph_diameter()` now return the result as an `igraph_real_t` instead of an `igraph_integer_t`.
   * `igraph_average_path_length()`  and `igraph_diameter()` now return `IGRAPH_INFINITY` when `unconn=FALSE` and the graph is not connected. Previously they returned the number of vertices.
 - Trait-based random graph generators:
   * `igraph_callaway_traits_game()` and `igraph_establishment_game()` now have an optional output argument to retrieve the generated vertex types.
   * `igraph_callaway_traits_game()` and `igraph_establishment_game()` now allow omitting the type distribution vector, in which case they assume a uniform distribution.
   * `igraph_asymmetric_preference_game()` now accept a different number of in-types and out-types.
 - `igraph_subisomorphic_lad()` now supports graphs with self-loops.
 - `igraph_is_chordal()` and `igraph_maximum_cardinality_search()` now support non-simple graphs and directed graphs.
 - `igraph_realize_degree_sequence()` has an additional argument controlling whether multi-edges or self-loops are allowed.
 - `igraph_is_connected()` now returns false for the null graph; see https://github.com/igraph/igraph/issues/1538 for the reasoning behind this decision.
 - `igraph_lapack_ddot()` is renamed to `igraph_blas_ddot()`.
 - `igraph_to_directed()`: added RANDOM and ACYCLIC modes (PR #1511).
 - `igraph_topological_sorting()` now issues an error if the input graph is not acyclic. Previously it issued a warning.
 - `igraph_vector_(which_)(min|max|minmax)()` now handles NaN elements.
 - `igraph_i_set_attribute_table()` is renamed to `igraph_set_attribute_table()`.
 - `igraph_i_sparsemat_view()` is renamed to `igraph_sparsemat_view()`.

### Deprecated

 - `igraph_is_degree_sequence()` and `igraph_is_graphical_degree_sequence()` are deprecated in favour of the newly added `igraph_is_graphical()`.
 - `igraph_closeness_estimate()` is deprecated in favour of the newly added `igraph_closeness_cutoff()`.
 - `igraph_betweenness_estimate()` and `igraph_edge_betweenness_estimate()` are deprecated in favour of the newly added `igraph_betweenness_cutoff()` and `igraph_edge_betweenness_cutoff()`.
 - `igraph_adjlist_remove_duplicate()` and `igraph_inclist_remove_duplicate()` are now deprecated in favour of the new constructor arguments in `igraph_adjlist_init()` and `igraph_inclist_init()`.

### Removed

 - The following functions, all deprecated in igraph 0.6, have been removed (PR #1562):
   * `igraph_adjedgelist_init()`, `igraph_adjedgelist_destroy()`, `igraph_adjedgelist_get()`, `igraph_adjedgelist_print()`, `igraph_adjedgelist_remove_duplicate()`.
   * `igraph_lazy_adjedgelist_init()`, `igraph_lazy_adjedgelist_destroy()`, `igraph_lazy_adjedgelist_get()`, `igraph_lazy_adjedgelist_get_real()`.
   * `igraph_adjacent()`.
   * `igraph_es_adj()`.
   * `igraph_subgraph()`.
 - `igraph_pagerank_old()`, deprecated in 0.7, has been removed.
 - `igraph_vector_bool` and `igraph_matrix_bool` functions that relied on inequality-comparing `igraph_bool_t` values are removed.

### Fixed

 - Betweenness calculations are no longer at risk from integer overflow.
 - The actual cutoff distance used in closeness calculation was one smaller than the `cutoff` parameter. This is corrected (PR #1630).
 - `igraph_layout_gem()` was not interruptible; now it is.
 - `igraph_barabasi_aging_game()` now checks its parameters more carefully.
 - `igraph_callaway_traits_game()` and `igraph_establishment_game()` now check their parameters.
 - `igraph_lastcit_game()` checks its parameters more carefully, and no longer crashes with zero vertices (PR #1625).
 - `igraph_cited_type_game()` incorrectly rounded the attractivity vector entries to integers.
 - `igraph_residual_graph()` now returns the correct _residual_ capacities; previously it wrongly returned the original capacities (PR #1598).
 - `igraph_psumtree_update()` now checks for negative values and NaN.
 - `igraph_communities_spinglass()`: fixed several memory leaks in the `IGRAPH_SPINCOMM_IMP_NEG` implementation.
 - `igraph_incident()` now returns edges in the same order as `igraph_neighbors()`.
 - `igraph_modularity_matrix()` returned incorrect results for weighted graphs. This is now fixed. (PR #1649, thanks to Daniel Noom!)
 - `igraph_lapack_dgetrf()` would crash when passing `NULL` for its `ipiv` argument (thanks for the fix to Daniel Noom).
 - Some `igraph_matrix` functions would fail to report errors on out-of-memory conditions.
 - `igraph_maxdegree()` now returns 0 for the null graph or empty vector set. Previously, it did not handle this case.
 - `igraph_vector_bool_all_e()` now considers all nonzero (i.e. "true") values to be the same.
 - PageRank (PR #1640):
   * `igraph_(personalized_)pagerank(_vs)()` now check their parameters more carefully.
   * `igraph_personalized_pagerank()` no longer modifies its `reset` parameter.
   * `igraph_(personalized_)pagerank(_vs)`: the `IGRAPH_PAGERANK_ALGO_ARPACK` method now handles self-loops correctly.
   * `igraph_personalized_pagerank(_vs)()`: the result retuned for edgeless or all-zero-weight graphs with the `IGRAPH_PAGERANK_ALGO_ARPACK` ignored the personalization vector. This is now corrected.
   * `igraph_personalized_pagerank(_vs)()` with a non-uniform personalization vector, a disconnected graph and the `IGRAPH_PAGERANK_ALGO_PRPACK` method would return results that were inconsistent with `IGRAPH_PAGERANK_ALGO_ARPACK`. This happened because PRPACK always used a uniform reset distribution when the random walk got stuck in a sink vertex. Now it uses the user-specified reset distribution for this case as well.
 - Fixed crashes in several functions when passing a weighted graph with zero edges (due to `vector_min` being called on the zero-length weight vector).
 - Fixed problems in several functions when passing in a graph with zero vertices.
 - Weighted betweenness, closeness, PageRank, shortest path calculations and random walk functions now check if any weights are NaN.
 - Many functions now reject input arguments containing NaN values.
 - Compatibility with the PGI compiler.

### Other

 - Documentation improvements.
 - Improved error and warning messages.
 - More robust error handling.
 - General code cleanup to reduce the number of compiler warnings.
 - igraph's source files have been re-organized for better maintainability.
 - Debugging aid: When igraph is build with AddressSanitizer, the default error handler prints a stack trace before exiting.
 - igraph can now be built with an external CXSparse library.
 - The references to igraph source files in error and warning messages are now always relative to igraph's base directory.
 - When igraph is built as a shared library, only public symbols are exported even on Linux and macOS.

### Acknowledgments

 - Thanks to Daniel Noom for significantly expanding igraph's test coverage and exposing several issues in the process!

## [0.8.5] - 2020-12-07

### Changed

 - `igraph_write_graph_pajek()`: the function now always uses the platform-native line endings (CRLF on Windows, LF on Unix and macOS). Earlier versions tried to enforce Windows line endings, but this was error-prone, and since all recent versions of Pajek support both line endings, enforcing Windows line endings is not necessary any more.

### Fixed

 - Fixed several compilation issues with MINGW32/64 (PR #1554)
 - `igraph_layout_davidson_harel()` was not interruptible; now it is.
 - Added a missing memory cleanup call in `igraph_i_cattribute_combine_vertices()`.
 - Fixed a few memory leaks in test cases.

## [0.8.4] - 2020-11-24

### Fixed

 - `igraph_i_cattribute_combine_vertices()`: fixed invalid cleanup code that eventually filled up the "finally" stack when combining vertices with attributes extensively.
 - `igraph_hrg_sample()`: fixed incorrect function prototype
 - `igraph_is_posinf()` and `igraph_is_neginf()`: fixed incorrect result on platforms where the sign of the result of `isinf()` is not indicative of the sign of the input.
 - Fixed building with vendored LAPACK and external BLAS
 - Fixed building with XCode 12.2 on macOS

### Other

 - Documentation improvements
 - General code cleanup to reduce the number of compiler warnings

## [0.8.3] - 2020-10-02

### Added

 - `igraph_vector_binsearch_slice()` performs binary search on a sorted slice of a vector.

### Changed

 - `igraph_eigenvector_centrality()` assumes the adjacency matrix of undirected graphs to have twice the number of self-loops for each vertex on the diagonal. This makes the results consistent between an undirected graph and its directed equivalent when each edge is replaced by a mutual edge pair.

### Fixed

 - `igraph_isomorphic()` now verifies that the input graphs have no multi-edges (PR #1464).
 - `igraph_difference()` was creating superfluous self loops (#597).
 - `igraph_count_multiple()` was giving incorrect results for self-loops in directed graph (PR #1399).
 - `igraph_betweenness_estimate()`: fixed incorrect results with finite cutoff (PR #1392).
 - `igraph_count_multiple()` was giving incorrect results for self-loops in directed graph (PR #1399).
 - `igraph_eigen_matrix_symmetric()`: fixed incorrect matrix multiplication (PR #1379).
 - Corrected several issues that could arise during an error condition (PRs #1405, #1406, #1438).
 - `igraph_realize_degree_sequence()` did not correctly detect some non-graphical inputs.
 - `igraph_is_graphical_degree_sequence()`: fixed incorrect results in undirected case (PR #1441).
 - `igraph_community_leiden()`: fixed incorrect result when self-loops are present (PR #1476).
 - `igraph_eigenvector_centrality()`: fixed incorrect value for isolated vertices in weighted graphs.
 - `igraph_eigenvector_centrality()`: corrected the handling of self-loops.
 - `igraph_layout_reingold_tilford()`: fixed an issue where branches of the tree would sometimes overlap.

### Other

 - `igraph_degree_sequence_game()`: improved performance with `IGRAPH_DEGSEQ_SIMPLE_NO_MULTIPLE_UNIFORM` method.
 - Improved the robustness of the test suite.
 - Documentation improvements.
 - Improved error and warning messages.
 - Improved compatibility with recent versions of Microsoft Visual C.

## [0.8.2] - 2020-04-28

### Changed

 - Improved argument checking: `igraph_all_st_mincuts()` and `igraph_sir()`
 - Improved interruptibility: `igraph_sir()`

### Fixed

 - `igraph_community_leiden()`: fixed crash when interrupting
 - The tests are now more robust. Some incorrect test failures were fixed when
   running on i386 architecture, or when using different versions of external
   dependencies.

### Other

 - Improved error messages from `igraph_sir()`.
 - Improved compatibility with more recent versions of Microsoft Visual C.

## [0.8.1] - 2020-03-13

### Changed

 - Improved interruptability: `igraph_degree_sequence_game()`
 - Improved argument checking: `igraph_forest_fire_game()`
 - Updated the plfit library to version 0.8.1

### Fixed

 - `igraph_community_edge_betweenness()`: fix for graphs with no edges (PR #1312)
 - `igraph_bridges()` now handles multigraphs correctly (PR #1335)
 - `igraph_avg_nearest_neighbor_degree()`: fix for memory leak in weighted case (PR #1339)
 - `igraph_community_leiden()`: fix crash bug (PR #1357)

### Other

 - Included `ACKOWLEDGEMENTS.md`
 - Documentation improvements

## [0.8.0] - 2020-01-29

### Added

 * Trees

   - `igraph_to_prufer()` and `igraph_from_prufer()` convert labelled trees to/from Prüfer sequences
   - `igraph_tree_game()` samples uniformly from the set of labelled trees
   - `igraph_is_tree()` checks if a graph is a tree
   - `igraph_random_spanning_tree()` picks a spanning tree of a graph uniformly at random
   - `igraph_random_edge_walk()` returns the indices of edges traversed by a random walk; useful for multigraphs

 * Community detection

   - `igraph_community_fluid_communities()` detects communities based on interacting fluids
   - `igraph_community_leiden()` detects communities with the Leiden method

 * Cliques

   - `igraph_maximal_cliques_hist()` counts maximal cliques of each size
   - `igraph_maximal_cliques_callback()` calls a function for each maximal clique
   - `igraph_clique_size_hist()` counts cliques of each size
   - `igraph_cliques_callback()` calls a function for each clique
   - `igraph_weighted_cliques()` finds weighted cliques in graphs with integer vertex weights
   - `igraph_weighted_clique_number()` computes the weighted clique number
   - `igraph_largest_weighted_cliques()` finds the largest weighted cliques

 * Graph generators

   - `igraph_hsbm_game()` for a hierarchical stochastic block model
   - `igraph_hsbm_list_game()` for a more general hierarchical stochastic block model
   - `igraph_correlated_game()` generates pairs of correlated random graphs by perturbing existing adjacency matrix
   - `igraph_correlated_pair_game()` generates pairs of correlated random graphs
   - `igraph_tree_game()` samples uniformly from the set of labelled trees
   - `igraph_dot_product_game()` generates a random dot product graph
   - `igraph_realize_degree_sequence()` creates a single graph with a given degree sequence (Havel-Hakimi algorithm)

 * Graph embeddings

   - `igraph_adjacency_spectral_embedding()` and `igraph_laplacian_spectral_embedding()` provide graph embedddings
   - `igraph_dim_select()` provides dimensionality selection for singular values using profile likelihood

 * Isomorphism

   - `igraph_automorphism_group()` computes the generators of the automorphism group of a simple graph
   - `igraph_simplify_and_colorize()` encodes edge and self-loop multiplicities into edge and vertex colors; use in conjunction with VF2 to test isomorphism of non-simple graphs

 * Other

   - `igraph_bridges()` finds edges whose removal would disconnect a graph
   - `igraph_vertex_coloring_greedy()` computes a vertex coloring using a greedy algorithm
   - `igraph_rewire_directed_edges()` randomly rewires only the starting points or only the endpoints of directed edges
   - Various `igraph_local_scan_*` functions provide local counts and statistics of neighborhoods
   - `igraph_sample_sphere_surface()` samples points uniformly from the surface of a sphere
   - `igraph_sample_sphere_volume()` samples points uniformly from the volume of a sphere
   - `igraph_sample_dirichlet()` samples points from a Dirichlet distribution
   - `igraph_malloc()`, to be paired with the existing `igraph_free()`

### Changed

 - `igraph_degree_sequence_game()`: new method added for uniform sampling: `IGRAPH_DEGSEQ_SIMPLE_NO_MULTIPLE_UNIFORM`
 - `igraph_modularity_matrix()`: removed `membership` argument (PR #1194)
 - `igraph_avg_nearest_neighbor_degree()`: added `mode` and `neighbor_degree_mode` arguments (PR #1214).
 - `igraph_get_all_simple_paths()`: added `cutoff` argument (PR #1232).
 - `igraph_unfold_tree()`: no longer preserves edge ordering of original graph
 - `igraph_decompose()`: support strongly connected components
 - `igraph_isomorphic_bliss()`, `igraph_canonical_permutation()`, `igraph_automorphisms()`: added additional arguments to support vertex colored graphs (PR #873)
 - `igraph_extended_chordal_ring`: added argument to support direction (PR #1096), and fixed issue #1093.

### Other

 - The [Bliss isomorphism library](http://www.tcs.hut.fi/Software/bliss/) was updated to version 0.73. This version adds support for vertex colored and directed graphs.
 - igraph now uses the high-performance [Cliquer library](https://users.aalto.fi/~pat/cliquer.html) to find (non-maximal) cliques
 - Provide proper support for Windows, using `__declspec(dllexport)` and `__declspec(dllimport)` for `DLL`s and static usage by using `#define IGRAPH_STATIC 1`.
 - Provided integer versions of `dqueue` and `stack` data types.

[develop]: https://github.com/igraph/igraph/compare/master..develop
[master]: https://github.com/igraph/igraph/compare/0.10.2..master
[0.10.2]: https://github.com/igraph/igraph/compare/0.10.1..0.10.2
[0.10.1]: https://github.com/igraph/igraph/compare/0.10.0..0.10.1
[0.10.0]: https://github.com/igraph/igraph/compare/0.9.10..0.10.0
[0.9.10]: https://github.com/igraph/igraph/compare/0.9.9...0.9.10
[0.9.9]: https://github.com/igraph/igraph/compare/0.9.8...0.9.9
[0.9.8]: https://github.com/igraph/igraph/compare/0.9.7...0.9.8
[0.9.7]: https://github.com/igraph/igraph/compare/0.9.6...0.9.7
[0.9.6]: https://github.com/igraph/igraph/compare/0.9.5...0.9.6
[0.9.5]: https://github.com/igraph/igraph/compare/0.9.4...0.9.5
[0.9.4]: https://github.com/igraph/igraph/compare/0.9.3...0.9.4
[0.9.3]: https://github.com/igraph/igraph/compare/0.9.2...0.9.3
[0.9.2]: https://github.com/igraph/igraph/compare/0.9.1...0.9.2
[0.9.1]: https://github.com/igraph/igraph/compare/0.9.0...0.9.1
[0.9.0]: https://github.com/igraph/igraph/compare/0.8.5...0.9.0
[0.8.5]: https://github.com/igraph/igraph/compare/0.8.4...0.8.5
[0.8.4]: https://github.com/igraph/igraph/compare/0.8.3...0.8.4
[0.8.3]: https://github.com/igraph/igraph/compare/0.8.2...0.8.3
[0.8.2]: https://github.com/igraph/igraph/compare/0.8.1...0.8.2
[0.8.1]: https://github.com/igraph/igraph/compare/0.8.0...0.8.1
[0.8.0]: https://github.com/igraph/igraph/releases/tag/0.8.0<|MERGE_RESOLUTION|>--- conflicted
+++ resolved
@@ -1,14 +1,11 @@
 # igraph C library changelog
 
-<<<<<<< HEAD
 ## [develop]
 
 ### Changed
 
 - `igraph_distances_johnson()` now takes a mode parameter to determine in which direction paths should be followed.
 
-## [master]
-=======
 ## [master]
 
 ### Added
@@ -25,7 +22,6 @@
 
  - Significantly improved performance for `igraph_matrix_transpose()`.
  - Documentation improvements.
->>>>>>> b869b29f
 
 ## [0.10.2] - 2022-10-14
 
