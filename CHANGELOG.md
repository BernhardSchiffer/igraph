--- conflicted
+++ resolved
@@ -505,12 +505,9 @@
    vector is guaranteed not to contain negative values (#1853).
  - The Kamada-Kawai layout is now interruptible.
  - The Fruchterman-Reingold layout is now interruptible.
-<<<<<<< HEAD
-=======
  - Fixed a bug in `igraph_cmp_epsilon()` that resulted in incorrect results for
    edge betweenness calculations in certain rare cases with x87 floating point
    math when LTO was also enabled (#1894).
->>>>>>> 112dd0d9
 
 ### Other
 
