--- conflicted
+++ resolved
@@ -2,7 +2,6 @@
 
 ## [Unreleased]
 
-<<<<<<< HEAD
 ### Breaking changes
 
  - In order to facilitate the usage of graphs with more than 2 billion vertices
@@ -492,10 +491,7 @@
 
  - `igraph_version()` no longer returns an error code.
 
-## [0.9.5]
-=======
 ## [0.9.5] - 2021-11-11
->>>>>>> 2bf780fa
 
 ### Fixed
 
