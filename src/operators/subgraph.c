--- conflicted
+++ resolved
@@ -164,14 +164,10 @@
     n = igraph_vector_int_size(&vids_vec);
     for (i = 0; i < n; i++) {
         igraph_integer_t vid = VECTOR(vids_vec)[i];
-<<<<<<< HEAD
-        if (VECTOR(*my_vids_old2new)[vid] < 0) {
-=======
 
         /* Cater for duplicate vertex IDs in the input vertex selector; we use
          * the first occurrence of each vertex ID and ignore the rest */
-        if (VECTOR(*my_vids_old2new)[vid] == 0) {
->>>>>>> ad4b6cf8
+        if (VECTOR(*my_vids_old2new)[vid] < 0) {
             IGRAPH_CHECK(igraph_vector_int_push_back(my_vids_new2old, vid));
             VECTOR(*my_vids_old2new)[vid] = no_of_new_nodes;
             no_of_new_nodes++;
