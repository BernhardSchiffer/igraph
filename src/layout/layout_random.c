--- conflicted
+++ resolved
@@ -47,18 +47,10 @@
 
     IGRAPH_CHECK(igraph_matrix_resize(res, vcount, 2));
 
-<<<<<<< HEAD
-    for (i = 0; i < no_of_nodes; i++) {
-        MATRIX(*res, i, 0) = RNG_UNIF(-1, 1);
-        MATRIX(*res, i, 1) = RNG_UNIF(-1, 1);
-=======
-    RNG_BEGIN();
-
     for (igraph_integer_t j = 0; j < 2; j++) {
         for (igraph_integer_t i = 0; i < vcount; i++) {
             MATRIX(*res, i, j) = RNG_UNIF(-1, 1);
         }
->>>>>>> 94058853
     }
 
     return IGRAPH_SUCCESS;
@@ -86,19 +78,10 @@
 
     IGRAPH_CHECK(igraph_matrix_resize(res, vcount, 3));
 
-<<<<<<< HEAD
-    for (i = 0; i < no_of_nodes; i++) {
-        MATRIX(*res, i, 0) = RNG_UNIF(-1, 1);
-        MATRIX(*res, i, 1) = RNG_UNIF(-1, 1);
-        MATRIX(*res, i, 2) = RNG_UNIF(-1, 1);
-=======
-    RNG_BEGIN();
-
     for (igraph_integer_t j = 0; j < 3; j++) {
         for (igraph_integer_t i = 0; i < vcount; i++) {
             MATRIX(*res, i, j) = RNG_UNIF(-1, 1);
         }
->>>>>>> 94058853
     }
 
     return IGRAPH_SUCCESS;
