/* -*- mode: C -*-  */
/* vim:set ts=4 sw=4 sts=4 et: */
/*
   IGraph library.
   Copyright (C) 2005-2012  Gabor Csardi <csardi.gabor@gmail.com>
   334 Harvard street, Cambridge, MA 02139 USA

   This program is free software; you can redistribute it and/or modify
   it under the terms of the GNU General Public License as published by
   the Free Software Foundation; either version 2 of the License, or
   (at your option) any later version.

   This program is distributed in the hope that it will be useful,
   but WITHOUT ANY WARRANTY; without even the implied warranty of
   MERCHANTABILITY or FITNESS FOR A PARTICULAR PURPOSE.  See the
   GNU General Public License for more details.

   You should have received a copy of the GNU General Public License
   along with this program; if not, write to the Free Software
   Foundation, Inc., 51 Franklin Street, Fifth Floor, Boston, MA
   02110-1301 USA

*/

#include "igraph_structural.h"

#include "igraph_adjlist.h"
#include "igraph_interface.h"

/**
 * \function igraph_is_simple
 * \brief Decides whether the input graph is a simple graph.
 *
 * </para><para>
 * A graph is a simple graph if it does not contain loop edges and
 * multiple edges.
 *
 * \param graph The input graph.
 * \param res Pointer to a boolean constant, the result
 *     is stored here.
 * \return Error code.
 *
 * \sa \ref igraph_is_loop() and \ref igraph_is_multiple() to
 * find the loops and multiple edges, \ref igraph_simplify() to
 * get rid of them, or \ref igraph_has_multiple() to decide whether
 * there is at least one multiple edge.
 *
 * Time complexity: O(|V|+|E|).
 */
igraph_error_t igraph_is_simple(const igraph_t *graph, igraph_bool_t *res) {
    igraph_integer_t vc = igraph_vcount(graph);
    igraph_integer_t ec = igraph_ecount(graph);

    if (vc == 0 || ec == 0) {
        *res = 1;
    } else {
        igraph_vector_int_t neis;
        igraph_integer_t i, j, n;
        igraph_bool_t found = 0;
        IGRAPH_VECTOR_INT_INIT_FINALLY(&neis, 0);
        for (i = 0; i < vc; i++) {
            IGRAPH_CHECK(igraph_neighbors(graph, &neis, i, IGRAPH_OUT));
            n = igraph_vector_int_size(&neis);
            for (j = 0; j < n; j++) {
                if (VECTOR(neis)[j] == i) {
                    found = 1; break;
                }
                if (j > 0 && VECTOR(neis)[j - 1] == VECTOR(neis)[j]) {
                    found = 1; break;
                }
            }
        }
        *res = !found;
        igraph_vector_int_destroy(&neis);
        IGRAPH_FINALLY_CLEAN(1);
    }

    return IGRAPH_SUCCESS;
}


/**
 * \function igraph_has_multiple
 * \brief Check whether the graph has at least one multiple edge.
 *
 * </para><para>
 * An edge is a multiple edge if there is another
 * edge with the same head and tail vertices in the graph.
 *
 * \param graph The input graph.
 * \param res Pointer to a boolean variable, the result will be stored here.
 * \return Error code.
 *
 * \sa \ref igraph_count_multiple(), \ref igraph_is_multiple() and \ref igraph_simplify().
 *
 * Time complexity: O(e*d), e is the number of edges to check and d is the
 * average degree (out-degree in directed graphs) of the vertices at the
 * tail of the edges.
 *
 * \example examples/simple/igraph_has_multiple.c
 */
igraph_error_t igraph_has_multiple(const igraph_t *graph, igraph_bool_t *res) {
    igraph_integer_t vc = igraph_vcount(graph);
    igraph_integer_t ec = igraph_ecount(graph);
    igraph_bool_t directed = igraph_is_directed(graph);

    if (vc == 0 || ec == 0) {
        *res = 0;
    } else {
        igraph_vector_int_t neis;
        igraph_integer_t i, j, n;
        igraph_bool_t found = 0;
        IGRAPH_VECTOR_INT_INIT_FINALLY(&neis, 0);
        for (i = 0; i < vc && !found; i++) {
            IGRAPH_CHECK(igraph_neighbors(graph, &neis, i,
                                          IGRAPH_OUT));
            n = igraph_vector_int_size(&neis);
            for (j = 1; j < n; j++) {
                if (VECTOR(neis)[j - 1] == VECTOR(neis)[j]) {
                    /* If the graph is undirected, loop edges appear twice in the neighbor
                     * list, so check the next item as well */
                    if (directed) {
                        /* Directed, so this is a real multiple edge */
                        found = 1; break;
                    } else if (VECTOR(neis)[j - 1] != i) {
                        /* Undirected, but not a loop edge */
                        found = 1; break;
                    } else if (j < n - 1 && VECTOR(neis)[j] == VECTOR(neis)[j + 1]) {
                        /* Undirected, loop edge, multiple times */
                        found = 1; break;
                    }
                }
            }
        }
        *res = found;
        igraph_vector_int_destroy(&neis);
        IGRAPH_FINALLY_CLEAN(1);
    }

    return IGRAPH_SUCCESS;
}

/**
 * \function igraph_is_multiple
 * \brief Find the multiple edges in a graph.
 *
 * </para><para>
 * An edge is a multiple edge if there is another
 * edge with the same head and tail vertices in the graph.
 *
 * </para><para>
 * Note that this function returns true only for the second or more
 * appearances of the multiple edges.
 * \param graph The input graph.
 * \param res Pointer to a boolean vector, the result will be stored
 *        here. It will be resized as needed.
 * \param es The edges to check. Supply \ref igraph_ess_all() if you want
 *        to check all edges.
 * \return Error code.
 *
 * \sa \ref igraph_count_multiple(), \ref igraph_has_multiple() and \ref igraph_simplify().
 *
 * Time complexity: O(e*d), e is the number of edges to check and d is the
 * average degree (out-degree in directed graphs) of the vertices at the
 * tail of the edges.
 *
 * \example examples/simple/igraph_is_multiple.c
 */
igraph_error_t igraph_is_multiple(const igraph_t *graph, igraph_vector_bool_t *res,
                       igraph_es_t es) {
    igraph_eit_t eit;
    igraph_integer_t i, j, n;
    igraph_lazy_inclist_t inclist;

    IGRAPH_CHECK(igraph_eit_create(graph, es, &eit));
    IGRAPH_FINALLY(igraph_eit_destroy, &eit);

    IGRAPH_CHECK(igraph_lazy_inclist_init(graph, &inclist, IGRAPH_OUT, IGRAPH_LOOPS_ONCE));
    IGRAPH_FINALLY(igraph_lazy_inclist_destroy, &inclist);

    IGRAPH_CHECK(igraph_vector_bool_resize(res, IGRAPH_EIT_SIZE(eit)));

    for (i = 0; !IGRAPH_EIT_END(eit); i++, IGRAPH_EIT_NEXT(eit)) {
        igraph_integer_t e = IGRAPH_EIT_GET(eit);
        igraph_integer_t from = IGRAPH_FROM(graph, e);
        igraph_integer_t to = IGRAPH_TO(graph, e);
        igraph_vector_int_t *neis = igraph_lazy_inclist_get(&inclist, from);

        IGRAPH_CHECK_OOM(neis, "Failed to query incident edges.");

        VECTOR(*res)[i] = 0;

        n = igraph_vector_int_size(neis);
        for (j = 0; j < n; j++) {
            igraph_integer_t e2 = VECTOR(*neis)[j];
            igraph_integer_t to2 = IGRAPH_OTHER(graph, e2, from);
            if (to2 == to && e2 < e) {
                VECTOR(*res)[i] = 1;
            }
        }
    }

    igraph_lazy_inclist_destroy(&inclist);
    igraph_eit_destroy(&eit);
    IGRAPH_FINALLY_CLEAN(2);
    return IGRAPH_SUCCESS;
}


/**
 * \function igraph_count_multiple
 * \brief Count the number of appearances of the edges in a graph.
 *
 * </para><para>
 * If the graph has no multiple edges then the result vector will be
 * filled with ones.
 * (An edge is a multiple edge if there is another
 * edge with the same head and tail vertices in the graph.)
 *
 * </para><para>
 * \param graph The input graph.
 * \param res Pointer to a vector, the result will be stored
 *        here. It will be resized as needed.
 * \param es The edges to check. Supply \ref igraph_ess_all() if you want
 *        to check all edges.
 * \return Error code.
 *
 * \sa \ref igraph_is_multiple() and \ref igraph_simplify().
 *
 * Time complexity: O(E d), E is the number of edges to check and d is the
 * average degree (out-degree in directed graphs) of the vertices at the
 * tail of the edges.
 */
igraph_error_t igraph_count_multiple(const igraph_t *graph, igraph_vector_int_t *res, igraph_es_t es) {
    igraph_eit_t eit;
    igraph_integer_t i, j, n;
    igraph_lazy_inclist_t inclist;

    IGRAPH_CHECK(igraph_eit_create(graph, es, &eit));
    IGRAPH_FINALLY(igraph_eit_destroy, &eit);
    IGRAPH_CHECK(igraph_lazy_inclist_init(graph, &inclist, IGRAPH_OUT, IGRAPH_LOOPS_ONCE));
    IGRAPH_FINALLY(igraph_lazy_inclist_destroy, &inclist);

    IGRAPH_CHECK(igraph_vector_int_resize(res, IGRAPH_EIT_SIZE(eit)));

    for (i = 0; !IGRAPH_EIT_END(eit); i++, IGRAPH_EIT_NEXT(eit)) {
        igraph_integer_t e = IGRAPH_EIT_GET(eit);
        igraph_integer_t from = IGRAPH_FROM(graph, e);
        igraph_integer_t to = IGRAPH_TO(graph, e);
        igraph_vector_int_t *neis = igraph_lazy_inclist_get(&inclist, from);

        IGRAPH_CHECK_OOM(neis, "Failed to query incident edges.");

        VECTOR(*res)[i] = 0;

        n = igraph_vector_int_size(neis);
        for (j = 0; j < n; j++) {
            igraph_integer_t e2 = VECTOR(*neis)[j];
            igraph_integer_t to2 = IGRAPH_OTHER(graph, e2, from);
            if (to2 == to) {
                VECTOR(*res)[i]++;
            }
        }
    }

    igraph_lazy_inclist_destroy(&inclist);
    igraph_eit_destroy(&eit);
    IGRAPH_FINALLY_CLEAN(2);

    return IGRAPH_SUCCESS;
}

/**
 * \function igraph_is_mutual
 * \brief Check whether some edges of a directed graph are mutual.
 *
 * An (A,B) edge is mutual if the graph contains the (B,A) edge too.
 *
 * </para><para>
 * An undirected graph only has mutual edges, by definition.
 *
 * </para><para>
 * Edge multiplicity is not considered here, e.g. if there are two
 * (A,B) edges and one (B,A) edge, then all three are considered to be
 * mutual.
 *
 * </para><para>
 * Self-loops are always mutual.
 *
 * \param graph The input graph.
 * \param res Pointer to an initialized vector, the result is stored
 *        here.
 * \param es The sequence of edges to check. Supply
 *        \ref igraph_ess_all() to check all edges.
 * \return Error code.
 *
 * Time complexity: O(n log(d)), n is the number of edges supplied, d
 * is the maximum in-degree of the vertices that are targets of the
 * supplied edges. An upper limit of the time complexity is O(n log(|E|)),
 * |E| is the number of edges in the graph.
 */
igraph_error_t igraph_is_mutual(const igraph_t *graph, igraph_vector_bool_t *res, igraph_es_t es) {

    igraph_eit_t eit;
    igraph_lazy_adjlist_t adjlist;
    igraph_integer_t i;

    /* How many edges do we have? */
    IGRAPH_CHECK(igraph_eit_create(graph, es, &eit));
    IGRAPH_FINALLY(igraph_eit_destroy, &eit);
    IGRAPH_CHECK(igraph_vector_bool_resize(res, IGRAPH_EIT_SIZE(eit)));

    /* An undirected graph has mutual edges by definition,
       res is already properly resized */
    if (! igraph_is_directed(graph)) {
        igraph_vector_bool_fill(res, 1);
        igraph_eit_destroy(&eit);
        IGRAPH_FINALLY_CLEAN(1);
        return IGRAPH_SUCCESS;
    }

    IGRAPH_CHECK(igraph_lazy_adjlist_init(graph, &adjlist, IGRAPH_OUT, IGRAPH_LOOPS_ONCE, IGRAPH_MULTIPLE));
    IGRAPH_FINALLY(igraph_lazy_adjlist_destroy, &adjlist);

    for (i = 0; ! IGRAPH_EIT_END(eit); i++, IGRAPH_EIT_NEXT(eit)) {
        igraph_integer_t edge = IGRAPH_EIT_GET(eit);
        igraph_integer_t from = IGRAPH_FROM(graph, edge);
        igraph_integer_t to = IGRAPH_TO(graph, edge);

        /* Check whether there is a to->from edge, search for from in the
<<<<<<< HEAD
           out-list of to. We don't search an empty vector, because
           vector_binsearch seems to have a bug with this. */
        igraph_vector_int_t *neis = igraph_lazy_adjlist_get(&adjlist, to);
        IGRAPH_CHECK_OOM(neis, "Failed to query neighbors.");
        if (igraph_vector_int_empty(neis)) {
            VECTOR(*res)[i] = 0;
        } else {
            VECTOR(*res)[i] = igraph_vector_int_binsearch2(neis, from);
=======
           out-list of to */
        igraph_vector_int_t *neis = igraph_lazy_adjlist_get(&adjlist, (igraph_integer_t) to);
        if (neis == NULL) {
            IGRAPH_ERROR("Failed to query neighbors.", IGRAPH_ENOMEM);
>>>>>>> c839cc17
        }
        VECTOR(*res)[i] = igraph_vector_int_binsearch2(neis, from);
    }

    igraph_lazy_adjlist_destroy(&adjlist);
    igraph_eit_destroy(&eit);
    IGRAPH_FINALLY_CLEAN(2);

    return IGRAPH_SUCCESS;
}<|MERGE_RESOLUTION|>--- conflicted
+++ resolved
@@ -328,22 +328,9 @@
         igraph_integer_t to = IGRAPH_TO(graph, edge);
 
         /* Check whether there is a to->from edge, search for from in the
-<<<<<<< HEAD
-           out-list of to. We don't search an empty vector, because
-           vector_binsearch seems to have a bug with this. */
+           out-list of to */
         igraph_vector_int_t *neis = igraph_lazy_adjlist_get(&adjlist, to);
         IGRAPH_CHECK_OOM(neis, "Failed to query neighbors.");
-        if (igraph_vector_int_empty(neis)) {
-            VECTOR(*res)[i] = 0;
-        } else {
-            VECTOR(*res)[i] = igraph_vector_int_binsearch2(neis, from);
-=======
-           out-list of to */
-        igraph_vector_int_t *neis = igraph_lazy_adjlist_get(&adjlist, (igraph_integer_t) to);
-        if (neis == NULL) {
-            IGRAPH_ERROR("Failed to query neighbors.", IGRAPH_ENOMEM);
->>>>>>> c839cc17
-        }
         VECTOR(*res)[i] = igraph_vector_int_binsearch2(neis, from);
     }
 
