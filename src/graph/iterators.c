/* -*- mode: C -*-  */
/*
   IGraph library.
   Copyright (C) 2005-2012  Gabor Csardi <csardi.gabor@gmail.com>
   334 Harvard street, Cambridge, MA 02139 USA

   This program is free software; you can redistribute it and/or modify
   it under the terms of the GNU General Public License as published by
   the Free Software Foundation; either version 2 of the License, or
   (at your option) any later version.

   This program is distributed in the hope that it will be useful,
   but WITHOUT ANY WARRANTY; without even the implied warranty of
   MERCHANTABILITY or FITNESS FOR A PARTICULAR PURPOSE.  See the
   GNU General Public License for more details.

   You should have received a copy of the GNU General Public License
   along with this program; if not, write to the Free Software
   Foundation, Inc., 51 Franklin Street, Fifth Floor, Boston, MA
   02110-1301 USA

*/

#include "igraph_datatype.h"
#include "igraph_error.h"
#include "igraph_iterators.h"
#include "igraph_memory.h"
#include "igraph_interface.h"
#include "igraph_types.h"

#include <string.h>
#include <stdarg.h>

/**
 * \section about_iterators About selectors, iterators
 *
 * <para>Everything about vertices and vertex selectors also applies
 * to edges and edge selectors unless explicitly noted otherwise.</para>
 *
 * <para>The vertex (and edge) selector notion was introduced in igraph 0.2.
 * It is a way to reference a sequence of vertices or edges
 * independently of the graph.</para>
 *
 * <para>While this might sound quite mysterious, it is actually very
 * simple. For example, all vertices of a graph can be selected by
 * \ref igraph_vs_all() and the graph independence means that
 * \ref igraph_vs_all() is not parametrized by a graph object. That is,
 * \ref igraph_vs_all() is the general \em concept of selecting all vertices
 * of a graph. A vertex selector is then a way to specify the class of vertices
 * to be visited. The selector might specify that all vertices of a graph or
 * all the neighbours of a vertex are to be visited. A vertex selector is a
 * way of saying that you want to visit a bunch of vertices, as opposed to a
 * vertex iterator which is a concrete plan for visiting each of the
 * chosen vertices of a specific graph.</para>
 *
 * <para>To determine the actual vertex IDs implied by a vertex selector, you
 * need to apply the concept of selecting vertices to a specific graph object.
 * This can be accomplished by instantiating a vertex iterator using a
 * specific vertex selection concept and a specific graph object. The notion
 * of vertex iterators can be thought of in the following way. Given a
 * specific graph object and the class of vertices to be visited, a vertex
 * iterator is a road map, plan or route for how to visit the chosen
 * vertices.</para>
 *
 * <para>Some vertex selectors have \em immediate versions. These have the
 * prefix \c igraph_vss instead of \c igraph_vs, e.g. \ref igraph_vss_all()
 * instead of \ref igraph_vs_all(). The immediate versions are to be used in
 * the parameter list of the igraph functions, such as \ref igraph_degree().
 * These functions are not associated with any \type igraph_vs_t object, so
 * they have no separate constructors and destructors
 * (destroy functions).</para>
 */

/**
 * \section about_vertex_selectors
 *
 * <para>Vertex selectors are created by vertex selector constructors,
 * can be instantiated with \ref igraph_vit_create(), and are
 * destroyed with \ref igraph_vs_destroy().</para>
 */

/**
 * \function igraph_vs_all
 * \brief Vertex set, all vertices of a graph.
 *
 * \param vs Pointer to an uninitialized \type igraph_vs_t object.
 * \return Error code.
 * \sa \ref igraph_vss_all(), \ref igraph_vs_destroy()
 *
 * This selector includes all vertices of a given graph in
 * increasing vertex ID order.
 *
 * </para><para>
 * Time complexity: O(1).
 */

igraph_error_t igraph_vs_all(igraph_vs_t *vs) {
    vs->type = IGRAPH_VS_ALL;
    return IGRAPH_SUCCESS;
}

/**
 * \function igraph_vss_all
 * \brief All vertices of a graph (immediate version).
 *
 * Immediate vertex selector for all vertices in a graph. It can
 * be used conveniently when some vertex property (e.g. betweenness,
 * degree, etc.) should be calculated for all vertices.
 *
 * \return A vertex selector for all vertices in a graph.
 * \sa \ref igraph_vs_all()
 *
 * Time complexity: O(1).
 */

igraph_vs_t igraph_vss_all(void) {
    igraph_vs_t allvs;
    allvs.type = IGRAPH_VS_ALL;
    return allvs;
}

/**
 * \function igraph_vs_adj
 * \brief Adjacent vertices of a vertex.
 *
 * All neighboring vertices of a given vertex are selected by this
 * selector. The \c mode argument controls the type of the neighboring
 * vertices to be selected. The vertices are visited in increasing vertex
 * ID order, as of igraph version 0.4.
 *
 * \param vs Pointer to an uninitialized vertex selector object.
 * \param vid Vertex ID, the center of the neighborhood.
 * \param mode Decides the type of the neighborhood for directed
 *        graphs. This parameter is ignored for undirected graphs.
 *        Possible values:
 *        \clist
 *        \cli IGRAPH_OUT
 *          All vertices to which there is a directed edge from \c vid. That
 *          is, all the out-neighbors of \c vid.
 *        \cli IGRAPH_IN
 *          All vertices from which there is a directed edge to \c vid. In
 *          other words, all the in-neighbors of \c vid.
 *        \cli IGRAPH_ALL
 *          All vertices to which or from which there is a directed edge
 *          from/to \c vid. That is, all the neighbors of \c vid considered
 *          as if the graph is undirected.
 *        \endclist
 * \return Error code.
 * \sa \ref igraph_vs_destroy()
 *
 * Time complexity: O(1).
 */

igraph_error_t igraph_vs_adj(igraph_vs_t *vs,
                  igraph_integer_t vid, igraph_neimode_t mode) {
    vs->type = IGRAPH_VS_ADJ;
    vs->data.adj.vid = vid;
    vs->data.adj.mode = mode;
    return IGRAPH_SUCCESS;
}

/**
 * \function igraph_vs_nonadj
 * \brief Non-adjacent vertices of a vertex.
 *
 * All non-neighboring vertices of a given vertex. The \p mode
 * argument controls the type of neighboring vertices \em not to
 * select. Instead of selecting immediate neighbors of \c vid as is done by
 * \ref igraph_vs_adj(), the current function selects vertices that are \em not
 * immediate neighbors of \c vid.
 *
 * \param vs Pointer to an uninitialized vertex selector object.
 * \param vid Vertex ID, the \quote center \endquote of the
 *        non-neighborhood.
 * \param mode The type of neighborhood not to select in directed
 *        graphs. Possible values:
 *        \clist
 *        \cli IGRAPH_OUT
 *          All vertices will be selected except those to which there is a
 *          directed edge from \c vid. That is, we select all vertices
 *          excluding the out-neighbors of \c vid.
 *        \cli IGRAPH_IN
 *          All vertices will be selected except those from which there is a
 *          directed edge to \c vid. In other words, we select all vertices
 *          but the in-neighbors of \c vid.
 *        \cli IGRAPH_ALL
 *          All vertices will be selected except those from or to which there
 *          is a directed edge to or from \c vid. That is, we select all
 *          vertices of \c vid except for its immediate neighbors.
 *        \endclist
 * \return Error code.
 * \sa \ref igraph_vs_destroy()
 *
 * Time complexity: O(1).
 *
 * \example examples/simple/igraph_vs_nonadj.c
 */

igraph_error_t igraph_vs_nonadj(igraph_vs_t *vs, igraph_integer_t vid,
                     igraph_neimode_t mode) {
    vs->type = IGRAPH_VS_NONADJ;
    vs->data.adj.vid = vid;
    vs->data.adj.mode = mode;
    return IGRAPH_SUCCESS;
}

/**
 * \function igraph_vs_none
 * \brief Empty vertex set.
 *
 * Creates an empty vertex selector.
 *
 * \param vs Pointer to an uninitialized vertex selector object.
 * \return Error code.
 * \sa \ref igraph_vss_none(), \ref igraph_vs_destroy()
 *
 * Time complexity: O(1).
 */

igraph_error_t igraph_vs_none(igraph_vs_t *vs) {
    vs->type = IGRAPH_VS_NONE;
    return IGRAPH_SUCCESS;
}

/**
 * \function igraph_vss_none
 * \brief Empty vertex set (immediate version).
 *
 * The immediate version of the empty vertex selector.
 *
 * \return An empty vertex selector.
 * \sa \ref igraph_vs_none()
 *
 * Time complexity: O(1).
 */

igraph_vs_t igraph_vss_none(void) {
    igraph_vs_t nonevs;
    nonevs.type = IGRAPH_VS_NONE;
    return nonevs;
}

/**
 * \function igraph_vs_1
 * \brief Vertex set with a single vertex.
 *
 * This vertex selector selects a single vertex.
 *
 * \param vs Pointer to an uninitialized vertex selector object.
 * \param vid The vertex ID to be selected.
 * \return Error Code.
 * \sa \ref igraph_vss_1(), \ref igraph_vs_destroy()
 *
 * Time complexity: O(1).
 */

igraph_error_t igraph_vs_1(igraph_vs_t *vs, igraph_integer_t vid) {
    vs->type = IGRAPH_VS_1;
    vs->data.vid = vid;
    return IGRAPH_SUCCESS;
}

/**
 * \function igraph_vss_1
 * \brief Vertex set with a single vertex (immediate version).
 *
 * The immediate version of the single-vertex selector.
 *
 * \param vid The vertex to be selected.
 * \return A vertex selector containing a single vertex.
 * \sa \ref igraph_vs_1()
 *
 * Time complexity: O(1).
 */

igraph_vs_t igraph_vss_1(igraph_integer_t vid) {
    igraph_vs_t onevs;
    onevs.type = IGRAPH_VS_1;
    onevs.data.vid = vid;
    return onevs;
}

/**
 * \function igraph_vs_vector
 * \brief Vertex set based on a vector.
 *
 * This function makes it possible to handle an \type igraph_vector_int_t
 * temporarily as a vertex selector. The vertex selector should be
 * thought of as a \em view into the vector. If you make changes to
 * the vector that also affects the vertex selector. Destroying the
 * vertex selector does not destroy the vector. Do not destroy the
 * vector before destroying the vertex selector, or you might get
 * strange behavior. Since selectors are not tied to any specific
 * graph, this function does not check whether the vertex IDs in
 * the vector are valid.
 *
 * \param vs Pointer to an uninitialized vertex selector.
 * \param v Pointer to a \type igraph_vector_int_t object.
 * \return Error code.
 * \sa \ref igraph_vss_vector(), \ref igraph_vs_destroy()
 *
 * Time complexity: O(1).
 *
 * \example examples/simple/igraph_vs_vector.c
 */

igraph_error_t igraph_vs_vector(igraph_vs_t *vs,
                     const igraph_vector_int_t *v) {
    vs->type = IGRAPH_VS_VECTORPTR;
    vs->data.vecptr = v;
    return IGRAPH_SUCCESS;
}

/**
 * \function igraph_vss_vector
 * \brief Vertex set based on a vector (immediate version).
 *
 * This is the immediate version of \ref igraph_vs_vector.
 *
 * \param v Pointer to a \type igraph_vector_int_t object.
 * \return A vertex selector object containing the vertices in the
 *         vector.
 * \sa \ref igraph_vs_vector()
 *
 * Time complexity: O(1).
 */

igraph_vs_t igraph_vss_vector(const igraph_vector_int_t *v) {
    igraph_vs_t vecvs;
    vecvs.type = IGRAPH_VS_VECTORPTR;
    vecvs.data.vecptr = v;
    return vecvs;
}

/**
 * \function igraph_vs_vector_small
 * \brief Create a vertex set by giving its elements.
 *
<<<<<<< HEAD
 * This function can be used to create a vertex selector with a couple
 * of vertices. Do not forget to include a <code>-1</code> after the
=======
 * This function can be used to create a vertex selector with a few
 * vertices. Do not forget to include a <code>-1</code> after the
>>>>>>> f40c3eee
 * last vertex ID. The behavior of the function is undefined if you
 * don't use a <code>-1</code> properly.
 *
 * </para><para>
<<<<<<< HEAD
 * Note that the vertex IDs supplied will be parsed as
 * <code>int</code>'s so you cannot supply arbitrarily large (too
 * large for int) vertex IDs here.
=======
 * Note that the vertex IDs supplied will be parsed as value of type
 * \type int so you cannot supply arbitrarily large (too
 * large for \type int) vertex IDs here.
>>>>>>> f40c3eee
 *
 * \param vs Pointer to an uninitialized vertex selector object.
 * \param ... Additional parameters, these will be the vertex IDs to
 *        be included in the vertex selector. Supply a <code>-1</code>
 *        after the last vertex ID.
 * \return Error code.
 * \sa \ref igraph_vs_destroy()
 *
 * Time complexity: O(n), the number of vertex IDs supplied.
 */

igraph_error_t igraph_vs_vector_small(igraph_vs_t *vs, ...) {
    va_list ap;
    igraph_integer_t i, n = 0;
    igraph_vector_int_t* vec;

    vec = IGRAPH_CALLOC(1, igraph_vector_int_t);
    if (vec == 0) {
        IGRAPH_ERROR("Cannot create vertex selector", IGRAPH_ENOMEM); /* LCOV_EXCL_LINE */
    }
    IGRAPH_FINALLY(igraph_free, vec);

    va_start(ap, vs);
    while (1) {
        int num = va_arg(ap, int);
        if (num == -1) {
            break;
        }
        n++;
    }
    va_end(ap);

    IGRAPH_VECTOR_INT_INIT_FINALLY(vec, n);

    va_start(ap, vs);
    for (i = 0; i < n; i++) {
        VECTOR(*vec)[i] = va_arg(ap, int);
    }
    va_end(ap);

    IGRAPH_FINALLY_CLEAN(2);

    vs->type = IGRAPH_VS_VECTOR;
    vs->data.vecptr = vec;

    return IGRAPH_SUCCESS;
}

/**
 * \function igraph_vs_vector_copy
 * \brief Vertex set based on a vector, with copying.
 *
 * This function makes it possible to handle an \type igraph_vector_int_t
 * permanently as a vertex selector. The vertex selector creates a
 * copy of the original vector, so the vector can safely be destroyed
 * after creating the vertex selector. Changing the original vector
 * will not affect the vertex selector. The vertex selector is
 * responsible for deleting the copy made by itself. Since selectors
 * are not tied to any specific graph, this function does not check whether
 * the vertex IDs in the vector are valid.
 *
 * \param vs Pointer to an uninitialized vertex selector.
 * \param v Pointer to a \type igraph_vector_int_t object.
 * \return Error code.
 * \sa \ref igraph_vs_destroy()
 *
 * Time complexity: O(1).
 */

igraph_error_t igraph_vs_vector_copy(igraph_vs_t *vs, const igraph_vector_int_t *v) {
    igraph_vector_int_t* vec;

    vec = IGRAPH_CALLOC(1, igraph_vector_int_t);
    if (vec == 0) {
        IGRAPH_ERROR("Cannot create vertex selector", IGRAPH_ENOMEM); /* LCOV_EXCL_LINE */
    }
    IGRAPH_FINALLY(igraph_free, vec);
    IGRAPH_CHECK(igraph_vector_int_init_copy(vec, v));
    IGRAPH_FINALLY_CLEAN(1);

    vs->type = IGRAPH_VS_VECTOR;
    vs->data.vecptr = vec;

    return IGRAPH_SUCCESS;
}

/**
 * \function igraph_vs_seq
 * \brief Vertex set, an interval of vertices.
 *
 * Creates a vertex selector containing all vertices with vertex ID
 * equal to or bigger than \c from and equal to or smaller than \c
 * to.
 *
 * \param vs Pointer to an uninitialized vertex selector object.
 * \param from The first vertex ID to be included in the vertex
 *        selector.
 * \param to The last vertex ID to be included in the vertex
 *        selector.
 * \return Error code.
 * \sa \ref igraph_vss_seq(), \ref igraph_vs_destroy()
 *
 * Time complexity: O(1).
 *
 * \example examples/simple/igraph_vs_seq.c
 */

igraph_error_t igraph_vs_seq(igraph_vs_t *vs,
                  igraph_integer_t from, igraph_integer_t to) {
    vs->type = IGRAPH_VS_SEQ;
    vs->data.seq.from = from;
    vs->data.seq.to = to + 1;
    return IGRAPH_SUCCESS;
}

/**
 * \function igraph_vss_seq
 * \brief An interval of vertices (immediate version).
 *
 * The immediate version of \ref igraph_vs_seq().
 *
 * \param from The first vertex ID to be included in the vertex
 *        selector.
 * \param to The last vertex ID to be included in the vertex
 *        selector.
 * \return Error code.
 * \sa \ref igraph_vs_seq()
 *
 * Time complexity: O(1).
 */

igraph_vs_t igraph_vss_seq(igraph_integer_t from, igraph_integer_t to) {
    igraph_vs_t vs;
    vs.type = IGRAPH_VS_SEQ;
    vs.data.seq.from = from;
    vs.data.seq.to = to + 1;
    return vs;
}

/**
 * \function igraph_vs_destroy
 * \brief Destroy a vertex set.
 *
 * This function should be called for all vertex selectors when they
 * are not needed. The memory allocated for the vertex selector will
 * be deallocated. Do not call this function on vertex selectors
 * created with the immediate versions of the vertex selector
 * constructors (starting with <code>igraph_vss</code>).
 *
 * \param vs Pointer to a vertex selector object.
 *
 * Time complexity: operating system dependent, usually O(1).
 */

void igraph_vs_destroy(igraph_vs_t *vs) {
    switch (vs->type) {
    case IGRAPH_VS_ALL:
    case IGRAPH_VS_ADJ:
    case IGRAPH_VS_NONE:
    case IGRAPH_VS_1:
    case IGRAPH_VS_VECTORPTR:
    case IGRAPH_VS_SEQ:
    case IGRAPH_VS_NONADJ:
        break;
    case IGRAPH_VS_VECTOR:
        igraph_vector_int_destroy((igraph_vector_int_t*) vs->data.vecptr);
        IGRAPH_FREE(vs->data.vecptr);
        break;
    default:
        break;
    }
}

/**
 * \function igraph_vs_is_all
 * \brief Check whether all vertices are included.
 *
 * This function checks whether the vertex selector object was created
 * by \ref igraph_vs_all() or \ref igraph_vss_all(). Note that the
 * vertex selector might contain all vertices in a given graph but if
 * it wasn't created by the two constructors mentioned here the return
 * value will be \c FALSE.
 *
 * \param vs Pointer to a vertex selector object.
 * \return \c TRUE (1) if the vertex selector contains all vertices and
 *         \c FALSE (0) otherwise.
 *
 * Time complexity: O(1).
 */

igraph_bool_t igraph_vs_is_all(const igraph_vs_t *vs) {
    return vs->type == IGRAPH_VS_ALL;
}

igraph_error_t igraph_vs_as_vector(const igraph_t *graph, igraph_vs_t vs,
                        igraph_vector_int_t *v) {
    igraph_vit_t vit;

    IGRAPH_CHECK(igraph_vit_create(graph, vs, &vit));
    IGRAPH_FINALLY(igraph_vit_destroy, &vit);
    IGRAPH_CHECK(igraph_vit_as_vector(&vit, v));

    igraph_vit_destroy(&vit);
    IGRAPH_FINALLY_CLEAN(1);
    return IGRAPH_SUCCESS;
}

/**
 * \function igraph_vs_copy
 * \brief Creates a copy of a vertex selector.
 *
 * \param src The selector being copied.
 * \param dest An uninitialized selector that will contain the copy.
 */
igraph_error_t igraph_vs_copy(igraph_vs_t* dest, const igraph_vs_t* src) {
    igraph_vector_int_t *vec;

    memcpy(dest, src, sizeof(igraph_vs_t));

    switch (dest->type) {
    case IGRAPH_VS_VECTOR:
        vec = IGRAPH_CALLOC(1, igraph_vector_int_t);
        if (!vec) {
            IGRAPH_ERROR("Cannot copy vertex selector", IGRAPH_ENOMEM); /* LCOV_EXCL_LINE */
        }
        IGRAPH_CHECK(igraph_vector_int_init_copy(vec, src->data.vecptr));
        dest->data.vecptr = vec;
        break;
    default:
        break;
    }

    return IGRAPH_SUCCESS;
}

/**
 * \function igraph_vs_type
 * \brief Returns the type of the vertex selector.
 */
igraph_vs_type_t igraph_vs_type(const igraph_vs_t *vs) {
    return vs->type;
}

/**
 * \function igraph_vs_size
 * \brief Returns the size of the vertex selector.
 *
 * The size of the vertex selector is the number of vertices it will
 * yield when it is iterated over.
 *
 * \param graph The graph over which we will iterate.
 * \param result The result will be returned here.
 */
igraph_error_t igraph_vs_size(const igraph_t *graph, const igraph_vs_t *vs,
                   igraph_integer_t *result) {
    igraph_vector_int_t vec;
    igraph_bool_t *seen;
    igraph_integer_t i;
    igraph_integer_t vec_len;

    switch (vs->type) {
    case IGRAPH_VS_NONE:
        *result = 0; return IGRAPH_SUCCESS;

    case IGRAPH_VS_1:
        *result = 0;
        if (vs->data.vid < igraph_vcount(graph) && vs->data.vid >= 0) {
            *result = 1;
        }
        return IGRAPH_SUCCESS;

    case IGRAPH_VS_SEQ:
        *result = vs->data.seq.to - vs->data.seq.from;
        return IGRAPH_SUCCESS;

    case IGRAPH_VS_ALL:
        *result = igraph_vcount(graph); return IGRAPH_SUCCESS;

    case IGRAPH_VS_ADJ:
        IGRAPH_VECTOR_INT_INIT_FINALLY(&vec, 0);
        IGRAPH_CHECK(igraph_neighbors(graph, &vec, vs->data.adj.vid, vs->data.adj.mode));
        *result = igraph_vector_int_size(&vec);
        igraph_vector_int_destroy(&vec);
        IGRAPH_FINALLY_CLEAN(1);
        return IGRAPH_SUCCESS;

    case IGRAPH_VS_NONADJ:
        IGRAPH_VECTOR_INT_INIT_FINALLY(&vec, 0);
        IGRAPH_CHECK(igraph_neighbors(graph, &vec, vs->data.adj.vid, vs->data.adj.mode));
        vec_len = igraph_vector_int_size(&vec);
        *result = igraph_vcount(graph);
        seen = IGRAPH_CALLOC(*result, igraph_bool_t);
        if (seen == 0) {
            IGRAPH_ERROR("Cannot calculate selector length", IGRAPH_ENOMEM); /* LCOV_EXCL_LINE */
        }
        IGRAPH_FINALLY(igraph_free, seen);
        for (i = 0; i < vec_len; i++) {
            if (!seen[ VECTOR(vec)[i] ]) {
                (*result)--;
                seen[ VECTOR(vec)[i] ] = 1;
            }
        }
        igraph_free(seen);
        igraph_vector_int_destroy(&vec);
        IGRAPH_FINALLY_CLEAN(2);
        return IGRAPH_SUCCESS;

    case IGRAPH_VS_VECTOR:
    case IGRAPH_VS_VECTORPTR:
        *result = igraph_vector_int_size(vs->data.vecptr);
        return IGRAPH_SUCCESS;
    }

    IGRAPH_ERROR("Cannot calculate selector length, invalid selector type",
                 IGRAPH_EINVAL);
}

/***************************************************/

/**
 * \function igraph_vit_create
 * \brief Creates a vertex iterator from a vertex selector.
 *
 * This function instantiates a vertex selector object with a given
 * graph. This is the step when the actual vertex IDs are created from
 * the \em logical notion of the vertex selector based on the graph.
 * E.g. a vertex selector created with \ref igraph_vs_all() contains
 * knowledge that \em all vertices are included in a (yet indefinite)
 * graph. When instantiating it a vertex iterator object is created,
 * this contains the actual vertex IDs in the graph supplied as a
 * parameter.
 *
 * </para><para>
 * The same vertex selector object can be used to instantiate any
 * number vertex iterators.
 *
 * \param graph An \type igraph_t object, a graph.
 * \param vs A vertex selector object.
 * \param vit Pointer to an uninitialized vertex iterator object.
 * \return Error code.
 * \sa \ref igraph_vit_destroy().
 *
 * Time complexity: it depends on the vertex selector type. O(1) for
 * vertex selectors created with \ref igraph_vs_all(), \ref
 * igraph_vs_none(), \ref igraph_vs_1, \ref igraph_vs_vector, \ref
 * igraph_vs_seq(), \ref igraph_vs_vector(), \ref
 * igraph_vs_vector_small(). O(d) for \ref igraph_vs_adj(), d is the
 * number of vertex IDs to be included in the iterator. O(|V|) for
 * \ref igraph_vs_nonadj(), |V| is the number of vertices in the graph.
 */

igraph_error_t igraph_vit_create(const igraph_t *graph,
                      igraph_vs_t vs, igraph_vit_t *vit) {
    igraph_vector_int_t vec;
    igraph_vector_int_t *vec_int;
    igraph_bool_t *seen;
    igraph_integer_t i, j, n;
    igraph_integer_t vec_len;

    switch (vs.type) {
    case IGRAPH_VS_ALL:
        vit->type = IGRAPH_VIT_SEQ;
        vit->pos = 0;
        vit->start = 0;
        vit->end = igraph_vcount(graph);
        break;
    case IGRAPH_VS_ADJ:
        vec_int = IGRAPH_CALLOC(1, igraph_vector_int_t);
        if (vec_int == 0) {
            IGRAPH_ERROR("Cannot create iterator", IGRAPH_ENOMEM); /* LCOV_EXCL_LINE */
        }
        IGRAPH_FINALLY(igraph_free, vec_int);
        IGRAPH_VECTOR_INT_INIT_FINALLY(vec_int, 0);
        IGRAPH_VECTOR_INT_INIT_FINALLY(&vec, 0);
        IGRAPH_CHECK(igraph_neighbors(graph, &vec, vs.data.adj.vid, vs.data.adj.mode));
        n = igraph_vector_int_size(&vec);
        IGRAPH_CHECK(igraph_vector_int_resize(vec_int, n));
        for (i = 0; i < n; i++) {
            VECTOR(*vec_int)[i] = VECTOR(vec)[i];
        }

        igraph_vector_int_destroy(&vec);
        IGRAPH_FINALLY_CLEAN(3);

        vit->type = IGRAPH_VIT_VECTOR;
        vit->pos = 0;
        vit->start = 0;
        vit->vec = vec_int;
        vit->end = n;

        break;
    case IGRAPH_VS_NONADJ:
        vec_int = IGRAPH_CALLOC(1, igraph_vector_int_t);
        if (vec_int == 0) {
            IGRAPH_ERROR("Cannot create iterator", IGRAPH_ENOMEM); /* LCOV_EXCL_LINE */
        }
        IGRAPH_FINALLY(igraph_free, vec_int);
        IGRAPH_VECTOR_INT_INIT_FINALLY(vec_int, 0);
        IGRAPH_VECTOR_INT_INIT_FINALLY(&vec, 0);
        IGRAPH_CHECK(igraph_neighbors(graph, &vec, vs.data.adj.vid, vs.data.adj.mode));
        vec_len = igraph_vector_int_size(&vec);
        n = igraph_vcount(graph);
        seen = IGRAPH_CALLOC(n, igraph_bool_t);
        if (seen == 0) {
            IGRAPH_ERROR("Cannot create iterator", IGRAPH_ENOMEM); /* LCOV_EXCL_LINE */
        }
        IGRAPH_FINALLY(igraph_free, seen);
        for (i = 0; i < vec_len; i++) {
            if (! seen [ VECTOR(vec)[i] ] ) {
                n--;
                seen[ VECTOR(vec)[i] ] = 1;
            }
        }
        IGRAPH_CHECK(igraph_vector_int_resize(vec_int, n));
        for (i = 0, j = 0; j < n; i++) {
            if (!seen[i]) {
                VECTOR(*vec_int)[j++] = i;
            }
        }

        IGRAPH_FREE(seen);
        igraph_vector_int_destroy(&vec);
        IGRAPH_FINALLY_CLEAN(4);

        vit->type = IGRAPH_VIT_VECTOR;
        vit->pos = 0;
        vit->start = 0;
        vit->vec = vec_int;
        vit->end = n;
        break;
    case IGRAPH_VS_NONE:
        vit->type = IGRAPH_VIT_SEQ;
        vit->pos = 0;
        vit->start = 0;
        vit->end = 0;
        break;
    case IGRAPH_VS_1:
        vit->type = IGRAPH_VIT_SEQ;
        vit->pos = vs.data.vid;
        vit->start = vs.data.vid;
        vit->end = vs.data.vid + 1;
        if (vit->pos >= igraph_vcount(graph)) {
<<<<<<< HEAD
            IGRAPH_ERROR("Cannot create iterator, invalid vertex ID", IGRAPH_EINVVID);
=======
            IGRAPH_ERROR("Cannot create iterator, invalid vertex ID.", IGRAPH_EINVVID);
>>>>>>> f40c3eee
        }
        break;
    case IGRAPH_VS_VECTORPTR:
    case IGRAPH_VS_VECTOR:
        vit->type = IGRAPH_VIT_VECTORPTR;
        vit->pos = 0;
        vit->start = 0;
        vit->vec = vs.data.vecptr;
<<<<<<< HEAD
        vit->end = igraph_vector_int_size(vit->vec);
        if (!igraph_vector_int_isininterval(vit->vec, 0, igraph_vcount(graph) - 1)) {
            IGRAPH_ERROR("Cannot create iterator, invalid vertex ID", IGRAPH_EINVVID);
=======
        vit->end = igraph_vector_size(vit->vec);
        if (!igraph_vector_isininterval(vit->vec, 0, igraph_vcount(graph) - 1)) {
            IGRAPH_ERROR("Cannot create iterator, invalid vertex ID.", IGRAPH_EINVVID);
>>>>>>> f40c3eee
        }
        break;
    case IGRAPH_VS_SEQ:
        vit->type = IGRAPH_VIT_SEQ;
        vit->pos = vs.data.seq.from;
        vit->start = vs.data.seq.from;
        vit->end = vs.data.seq.to;
        break;
    default:
        IGRAPH_ERROR("Cannot create iterator, invalid selector", IGRAPH_EINVAL);
        break;
    }
    return IGRAPH_SUCCESS;
}

/**
 * \function igraph_vit_destroy
 * \brief Destroys a vertex iterator.
 *
 * </para><para>
 * Deallocates memory allocated for a vertex iterator.
 *
 * \param vit Pointer to an initialized vertex iterator object.
 * \sa \ref igraph_vit_create()
 *
 * Time complexity: operating system dependent, usually O(1).
 */

void igraph_vit_destroy(const igraph_vit_t *vit) {
    switch (vit->type) {
    case IGRAPH_VIT_SEQ:
    case IGRAPH_VIT_VECTORPTR:
        break;
    case IGRAPH_VIT_VECTOR:
        igraph_vector_int_destroy((igraph_vector_int_t*) vit->vec);
        igraph_free((igraph_vector_int_t*) vit->vec);
        break;
    default:
        /*     IGRAPH_ERROR("Cannot destroy iterator, unknown type", IGRAPH_EINVAL); */
        break;
    }
}

igraph_error_t igraph_vit_as_vector(const igraph_vit_t *vit, igraph_vector_int_t *v) {
    igraph_integer_t i;

    IGRAPH_CHECK(igraph_vector_int_resize(v, IGRAPH_VIT_SIZE(*vit)));

    switch (vit->type) {
    case IGRAPH_VIT_SEQ:
        for (i = 0; i < IGRAPH_VIT_SIZE(*vit); i++) {
            VECTOR(*v)[i] = vit->start + i;
        }
        break;
    case IGRAPH_VIT_VECTOR:
    case IGRAPH_VIT_VECTORPTR:
        for (i = 0; i < IGRAPH_VIT_SIZE(*vit); i++) {
            VECTOR(*v)[i] = VECTOR(*vit->vec)[i];
        }
        break;
    default:
        IGRAPH_ERROR("Cannot convert to vector, unknown iterator type",
                     IGRAPH_EINVAL);
        break;
    }

    return IGRAPH_SUCCESS;
}

/*******************************************************/

/**
 * \function igraph_es_all
 * \brief Edge set, all edges.
 *
 * \param es Pointer to an uninitialized edge selector object.
 * \param order Constant giving the order in which the edges will be
 *        included in the selector. Possible values:
 *        \c IGRAPH_EDGEORDER_ID, edge ID order.
<<<<<<< HEAD
 *        \c IGRAPH_EDGEORDER_FROM, vertex ID order, the id of the
 *           \em source vertex counts for directed graphs. The order
 *           of the incident edges of a given vertex is arbitrary.
 *        \c IGRAPH_EDGEORDER_TO, vertex ID order, the id of the \em
=======
 *        \c IGRAPH_EDGEORDER_FROM, vertex ID order, the ID of the
 *           \em source vertex counts for directed graphs. The order
 *           of the incident edges of a given vertex is arbitrary.
 *        \c IGRAPH_EDGEORDER_TO, vertex ID order, the ID of the \em
>>>>>>> f40c3eee
 *           target vertex counts for directed graphs. The order
 *           of the incident edges of a given vertex is arbitrary.
 *        For undirected graph the latter two is the same.
 * \return Error code.
 * \sa \ref igraph_ess_all(), \ref igraph_es_destroy()
 *
 * Time complexity: O(1).
 */

igraph_error_t igraph_es_all(igraph_es_t *es,
                  igraph_edgeorder_type_t order) {
    switch (order) {
    case IGRAPH_EDGEORDER_ID:
        es->type = IGRAPH_ES_ALL;
        break;
    case IGRAPH_EDGEORDER_FROM:
        es->type = IGRAPH_ES_ALLFROM;
        break;
    case IGRAPH_EDGEORDER_TO:
        es->type = IGRAPH_ES_ALLTO;
        break;
    default:
        IGRAPH_ERROR("Invalid edge order, cannot create selector.", IGRAPH_EINVAL);
        break;
    }
    return IGRAPH_SUCCESS;
}

/**
 * \function igraph_ess_all
 * \brief Edge set, all edges (immediate version)
 *
 * The immediate version of the all-edges selector.
 *
 * \param order Constant giving the order of the edges in the edge
 *        selector. See \ref igraph_es_all() for the possible values.
 * \return The edge selector.
 * \sa \ref igraph_es_all()
 *
 * Time complexity: O(1).
 */

igraph_es_t igraph_ess_all(igraph_edgeorder_type_t order) {
    igraph_es_t es;
    igraph_es_all(&es, order); /* cannot fail */
    return es;
}

/**
 * \function igraph_es_incident
 * \brief Edges incident on a given vertex.
 *
 * \param es Pointer to an uninitialized edge selector object.
 * \param vid Vertex ID, of which the incident edges will be
 *        selected.
 * \param mode Constant giving the type of the incident edges to
 *        select. This is ignored for undirected graphs. Possible values:
 *        \c IGRAPH_OUT, outgoing edges;
 *        \c IGRAPH_IN, incoming edges;
 *        \c IGRAPH_ALL, all edges.
 * \return Error code.
 * \sa \ref igraph_es_destroy()
 *
 * Time complexity: O(1).
 */

igraph_error_t igraph_es_incident(igraph_es_t *es,
                       igraph_integer_t vid, igraph_neimode_t mode) {
    es->type = IGRAPH_ES_INCIDENT;
    es->data.incident.vid = vid;
    es->data.incident.mode = mode;
    return IGRAPH_SUCCESS;
}

/**
 * \function igraph_es_none
 * \brief Empty edge selector.
 *
 * \param es Pointer to an uninitialized edge selector object to
 * initialize.
 * \return Error code.
 * \sa \ref igraph_ess_none(), \ref igraph_es_destroy()
 *
 * Time complexity: O(1).
 */

igraph_error_t igraph_es_none(igraph_es_t *es) {
    es->type = IGRAPH_ES_NONE;
    return IGRAPH_SUCCESS;
}

/**
 * \function igraph_ess_none
 * \brief Immediate empty edge selector.
 *
 * </para><para>
 * Immediate version of the empty edge selector.
 *
 * \return Initialized empty edge selector.
 * \sa \ref igraph_es_none()
 *
 * Time complexity: O(1).
 */

igraph_es_t igraph_ess_none(void) {
    igraph_es_t es;
    es.type = IGRAPH_ES_NONE;
    return es;
}

/**
 * \function igraph_es_1
 * \brief Edge selector containing a single edge.
 *
 * \param es Pointer to an uninitialized edge selector object.
 * \param eid Edge ID of the edge to select.
 * \return Error code.
 * \sa \ref igraph_ess_1(), \ref igraph_es_destroy()
 *
 * Time complexity: O(1).
 */

igraph_error_t igraph_es_1(igraph_es_t *es, igraph_integer_t eid) {
    es->type = IGRAPH_ES_1;
    es->data.eid = eid;
    return IGRAPH_SUCCESS;
}

/**
 * \function igraph_ess_1
 * \brief Immediate version of the single edge edge selector.
 *
 * \param eid The ID of the edge.
 * \return The edge selector.
 * \sa \ref igraph_es_1()
 *
 * Time complexity: O(1).
 */

igraph_es_t igraph_ess_1(igraph_integer_t eid) {
    igraph_es_t es;
    es.type = IGRAPH_ES_1;
    es.data.eid = eid;
    return es;
}

/**
 * \function igraph_es_vector
 * \brief Handle a vector as an edge selector.
 *
 * Creates an edge selector which serves as a view into a vector
 * containing edge IDs. Do not destroy the vector before destroying
 * the edge selector. Since selectors are not tied to any specific
 * graph, this function does not check whether the edge IDs in
 * the vector are valid.
 *
 * \param es Pointer to an uninitialized edge selector.
 * \param v Vector containing edge IDs.
 * \return Error code.
 * \sa \ref igraph_ess_vector(), \ref igraph_es_destroy()
 *
 * Time complexity: O(1).
 */

igraph_error_t igraph_es_vector(igraph_es_t *es, const igraph_vector_int_t *v) {
    es->type = IGRAPH_ES_VECTORPTR;
    es->data.vecptr = v;
    return IGRAPH_SUCCESS;
}

/**
 * \function igraph_es_vector_copy
 * \brief Edge set, based on a vector, with copying.
 *
 * This function makes it possible to handle an \type igraph_vector_int_t
 * permanently as an edge selector. The edge selector creates a
 * copy of the original vector, so the vector can safely be destroyed
 * after creating the edge selector. Changing the original vector
 * will not affect the edge selector. The edge selector is
 * responsible for deleting the copy made by itself. Since selectors
 * are not tied to any specific graph, this function does not check
 * whether the edge IDs in the vector are valid.
 *
 * \param es Pointer to an uninitialized edge selector.
 * \param v Pointer to a \type igraph_vector_int_t object.
 * \return Error code.
 * \sa \ref igraph_es_destroy()
 *
 * Time complexity: O(1).
 */

<<<<<<< HEAD
igraph_error_t igraph_es_vector_copy(igraph_es_t *es, const igraph_vector_int_t *v) {
    igraph_vector_int_t* vec;

    vec = IGRAPH_CALLOC(1, igraph_vector_int_t);
    if (vec == 0) {
        IGRAPH_ERROR("Cannot create edge selector", IGRAPH_ENOMEM); /* LCOV_EXCL_LINE */
=======
int igraph_es_vector_copy(igraph_es_t *es, const igraph_vector_t *v) {
    es->type = IGRAPH_ES_VECTOR;
    es->data.vecptr = IGRAPH_CALLOC(1, igraph_vector_t);
    if (es->data.vecptr == 0) {
        IGRAPH_ERROR("Cannot create edge selector.", IGRAPH_ENOMEM);
>>>>>>> f40c3eee
    }
    IGRAPH_FINALLY(igraph_free, vec);
    IGRAPH_CHECK(igraph_vector_int_init_copy(vec, v));
    IGRAPH_FINALLY_CLEAN(1);

    es->type = IGRAPH_ES_VECTOR;
    es->data.vecptr = vec;

    return IGRAPH_SUCCESS;
}

/**
 * \function igraph_ess_vector
 * \brief Immediate vector view edge selector.
 *
<<<<<<< HEAD
 * </para><para>
 * This is the immediate version of the vector of edge IDs edge
=======
 * This is the immediate version of the vector of edge ids edge
>>>>>>> f40c3eee
 * selector.
 *
 * \param v The vector of edge IDs.
 * \return Edge selector, initialized.
 * \sa \ref igraph_es_vector()
 *
 * Time complexity: O(1).
 */

igraph_es_t igraph_ess_vector(const igraph_vector_int_t *v) {
    igraph_es_t es;
    es.type = IGRAPH_ES_VECTORPTR;
    es.data.vecptr = v;
    return es;
}

/**
 * \function igraph_es_fromto
 * \brief Edge selector, all edges between two vertex sets.
 *
 * This function is not implemented yet.
 *
 * \param es Pointer to an uninitialized edge selector.
 * \param from Vertex selector, their outgoing edges will be
 *        selected.
 * \param to Vertex selector, their incoming edges will be selected
 *        from the previous selection.
 * \return Error code.
 * \sa \ref igraph_es_destroy()
 *
 * Time complexity: O(1).
 */

igraph_error_t igraph_es_fromto(igraph_es_t *es, igraph_vs_t from, igraph_vs_t to) {
    IGRAPH_UNUSED(es); IGRAPH_UNUSED(from); IGRAPH_UNUSED(to);
    IGRAPH_ERROR("igraph_es_fromto not implemented yet.", IGRAPH_UNIMPLEMENTED);
    /* TODO */
}

/**
 * \function igraph_es_seq
 * \brief Edge selector, a sequence of edge IDs.
 *
 * All edge IDs between <code>from</code> and <code>to</code> will be
 * included in the edge selection. This includes <code>from</code> and
 * excludes <code>to</code>.
 *
 * \param es Pointer to an uninitialized edge selector object.
 * \param from The first edge ID to be included.
 * \param to The last edge ID to be included.
 * \return Error code.
 * \sa \ref igraph_ess_seq(), \ref igraph_es_destroy()
 *
 * Time complexity: O(1).
 */

igraph_error_t igraph_es_seq(igraph_es_t *es, igraph_integer_t from, igraph_integer_t to) {
    es->type = IGRAPH_ES_SEQ;
    es->data.seq.from = from;
    es->data.seq.to = to;
    return IGRAPH_SUCCESS;
}

/**
 * \function igraph_ess_seq
 * \brief Immediate version of the sequence edge selector.
 *
 * \param from The first edge ID to include.
 * \param to The last edge ID to include.
 * \return The initialized edge selector.
 * \sa \ref igraph_es_seq()
 *
 * Time complexity: O(1).
 */

igraph_es_t igraph_ess_seq(igraph_integer_t from, igraph_integer_t to) {
    igraph_es_t es;
    es.type = IGRAPH_ES_SEQ;
    es.data.seq.from = from;
    es.data.seq.to = to;
    return es;
}

/**
 * \function igraph_es_pairs
 * \brief Edge selector, multiple edges defined by their endpoints in a vector.
 *
 * The edges between the given pairs of vertices will be included in the
 * edge selection. The vertex pairs must be defined in the vector <code>v</code>,
 * the first element of the vector is the first vertex of the first edge
 * to be selected, the second element is the second vertex of the first
 * edge, the third element is the first vertex of the second edge and
 * so on.
 *
 * \param es Pointer to an uninitialized edge selector object.
 * \param v The vector containing the endpoints of the edges.
 * \param directed Whether the graph is directed or not.
 * \return Error code.
 * \sa \ref igraph_es_pairs_small(), \ref igraph_es_destroy()
 *
 * Time complexity: O(n), the number of edges being selected.
 *
 * \example examples/simple/igraph_es_pairs.c
 */

igraph_error_t igraph_es_pairs(igraph_es_t *es, const igraph_vector_int_t *v,
                    igraph_bool_t directed) {
<<<<<<< HEAD
    igraph_vector_int_t* vec;

    vec = IGRAPH_CALLOC(1, igraph_vector_int_t);
    if (vec == 0) {
        IGRAPH_ERROR("Cannot create edge selector", IGRAPH_ENOMEM); /* LCOV_EXCL_LINE */
=======
    es->type = IGRAPH_ES_PAIRS;
    es->data.path.mode = directed;
    es->data.path.ptr = IGRAPH_CALLOC(1, igraph_vector_t);
    if (es->data.path.ptr == 0) {
        IGRAPH_ERROR("Cannot create edge selector.", IGRAPH_ENOMEM);
>>>>>>> f40c3eee
    }
    IGRAPH_FINALLY(igraph_free, vec);
    IGRAPH_CHECK(igraph_vector_int_init_copy(vec, v));
    IGRAPH_FINALLY_CLEAN(1);

    es->type = IGRAPH_ES_PAIRS;
    es->data.path.mode = directed;
    es->data.path.ptr = vec;

    return IGRAPH_SUCCESS;
}

/**
 * \function igraph_es_pairs_small
 * \brief Edge selector, multiple edges defined by their endpoints as arguments.
 *
 * The edges between the given pairs of vertices will be included in the
 * edge selection. The vertex pairs must be given as the arguments of the
 * function call, the third argument is the first vertex of the first edge,
 * the fourth argument is the second vertex of the first edge, the fifth
 * is the first vertex of the second edge and so on. The last element of the
 * argument list must be -1 to denote the end of the argument list.
 *
 * </para><para>
 * Note that the vertex IDs supplied will be parsed as
 * <code>int</code>'s so you cannot supply arbitrarily large (too
 * large for int) vertex IDs here.
 *
 * \param es Pointer to an uninitialized edge selector object.
 * \param directed Whether the graph is directed or not.
 * \return Error code.
 * \sa \ref igraph_es_pairs(), \ref igraph_es_destroy()
 *
 * Time complexity: O(n), the number of edges being selected.
 */

igraph_error_t igraph_es_pairs_small(igraph_es_t *es, igraph_bool_t directed, ...) {
    va_list ap;
<<<<<<< HEAD
    igraph_integer_t i, n = 0;
    igraph_vector_int_t *vec;

    vec = IGRAPH_CALLOC(1, igraph_vector_int_t);
    if (vec == 0) {
        IGRAPH_ERROR("Cannot create edge selector", IGRAPH_ENOMEM); /* LCOV_EXCL_LINE */
=======
    long int i, n = 0;
    es->type = IGRAPH_ES_PAIRS;
    es->data.path.mode = directed;
    es->data.path.ptr = IGRAPH_CALLOC(1, igraph_vector_t);
    if (es->data.path.ptr == 0) {
        IGRAPH_ERROR("Cannot create edge selector.", IGRAPH_ENOMEM);
>>>>>>> f40c3eee
    }
    IGRAPH_FINALLY(igraph_free, vec);

    va_start(ap, directed);
    while (1) {
        int num = va_arg(ap, int);
        if (num == -1) {
            break;
        }
        n++;
    }
    va_end(ap);

    IGRAPH_VECTOR_INT_INIT_FINALLY(vec, n);

    va_start(ap, directed);
    for (i = 0; i < n; i++) {
        VECTOR(*vec)[i] = va_arg(ap, int);
    }
    va_end(ap);

    IGRAPH_FINALLY_CLEAN(2);

    es->type = IGRAPH_ES_PAIRS;
    es->data.path.mode = directed;
<<<<<<< HEAD
    es->data.path.ptr = vec;
=======
    es->data.path.ptr = IGRAPH_CALLOC(1, igraph_vector_t);
    if (es->data.path.ptr == 0) {
        IGRAPH_ERROR("Cannot create edge selector.", IGRAPH_ENOMEM);
    }
    IGRAPH_FINALLY(igraph_free, (igraph_vector_t*) es->data.path.ptr);
>>>>>>> f40c3eee

    return IGRAPH_SUCCESS;
}

/**
 * \function igraph_es_path
 * \brief Edge selector, edge IDs on a path.
 *
 * This function takes a vector of vertices and creates a selector of
 * edges between those vertices. Vector {0, 3, 4, 7} will select edges
 * (0 -> 3), (3 -> 4), (4 -> 7). If these edges don't exist then trying
 * to create an iterator using this selector will fail.
 *
 * \param es Pointer to an uninitialized edge selector object.
<<<<<<< HEAD
 * \param v Pointer to a vector of vertex ID's along the path.
=======
 * \param v Pointer to a vector of vertex IDs along the path.
>>>>>>> f40c3eee
 * \param directed If edge directions should be taken into account. This
 *                 will be ignored if the graph to select from is undirected.
 * \return Error code.
 * \sa \ref igraph_es_destroy()
 *
 * Time complexity: O(n), the number of vertices.
 */
igraph_error_t igraph_es_path(igraph_es_t *es, const igraph_vector_int_t *v,
                   igraph_bool_t directed) {
<<<<<<< HEAD
    igraph_vector_int_t *vec;

    vec = IGRAPH_CALLOC(1, igraph_vector_int_t);
    if (vec == 0) {
        IGRAPH_ERROR("Cannot create edge selector", IGRAPH_ENOMEM); /* LCOV_EXCL_LINE */
=======
    es->type = IGRAPH_ES_PATH;
    es->data.path.mode = directed;
    es->data.path.ptr = IGRAPH_CALLOC(1, igraph_vector_t);
    if (es->data.path.ptr == 0) {
        IGRAPH_ERROR("Cannot create edge selector.", IGRAPH_ENOMEM);
>>>>>>> f40c3eee
    }
    IGRAPH_FINALLY(igraph_free, vec);
    IGRAPH_CHECK(igraph_vector_int_init_copy(vec, v));
    IGRAPH_FINALLY_CLEAN(1);

    es->type = IGRAPH_ES_PATH;
    es->data.path.mode = directed;
    es->data.path.ptr = vec;

    return IGRAPH_SUCCESS;
}

igraph_error_t igraph_es_path_small(igraph_es_t *es, igraph_bool_t directed, ...) {
    va_list ap;
<<<<<<< HEAD
    igraph_integer_t i, n = 0;
    igraph_vector_int_t *vec;

    vec = IGRAPH_CALLOC(1, igraph_vector_int_t);
    if (vec == 0) {
        IGRAPH_ERROR("Cannot create edge selector", IGRAPH_ENOMEM); /* LCOV_EXCL_LINE */
=======
    long int i, n = 0;
    es->type = IGRAPH_ES_PATH;
    es->data.path.mode = directed;
    es->data.path.ptr = IGRAPH_CALLOC(1, igraph_vector_t);
    if (es->data.path.ptr == 0) {
        IGRAPH_ERROR("Cannot create edge selector.", IGRAPH_ENOMEM);
>>>>>>> f40c3eee
    }
    IGRAPH_FINALLY(igraph_free, vec);

    va_start(ap, directed);
    while (1) {
        int num = va_arg(ap, int);
        if (num == -1) {
            break;
        }
        n++;
    }
    va_end(ap);

    IGRAPH_VECTOR_INT_INIT_FINALLY(vec, n);

    va_start(ap, directed);
    for (i = 0; i < n; i++) {
        VECTOR(*vec)[i] = va_arg(ap, int);
    }
    va_end(ap);

    IGRAPH_FINALLY_CLEAN(2);

    es->type = IGRAPH_ES_PATH;
    es->data.path.mode = directed;
    es->data.path.ptr = vec;

    return IGRAPH_SUCCESS;
}

/**
 * \function igraph_es_all_between
 * \brief Edge selector, all edge IDs between a pair of vertices.
 *
 * This function takes a pair of vertices and creates a selector that matches
 * all edges between those vertices.
 *
 * \param es Pointer to an uninitialized edge selector object.
 * \param from The ID of the source vertex.
 * \param to The ID of the target vertex.
 * \param direectd If edge directions should be taken into account. This
 *      will be ignored if the graph to select from is undirected.
 * \return Error code.
 * \sa \ref igraph_es_destroy()
 *
 * Time complexity: O(1).
 */
IGRAPH_EXPORT igraph_error_t igraph_es_all_between(
    igraph_es_t *es, igraph_integer_t from, igraph_integer_t to,
    igraph_bool_t directed
) {
    es->type = IGRAPH_ES_ALL_BETWEEN;
    es->data.between.from = from;
    es->data.between.to = to;
    es->data.between.directed = directed;
    return IGRAPH_SUCCESS;
}

/**
 * \function igraph_es_destroy
 * \brief Destroys an edge selector object.
 *
 * Call this function on an edge selector when it is not needed any
 * more. Do \em not call this function on edge selectors created by
 * immediate constructors, those don't need to be destroyed.
 *
 * \param es Pointer to an edge selector object.
 *
 * Time complexity: operating system dependent, usually O(1).
 */

void igraph_es_destroy(igraph_es_t *es) {
    switch (es->type) {
    case IGRAPH_ES_ALL:
    case IGRAPH_ES_ALLFROM:
    case IGRAPH_ES_ALLTO:
    case IGRAPH_ES_INCIDENT:
    case IGRAPH_ES_NONE:
    case IGRAPH_ES_1:
    case IGRAPH_ES_VECTORPTR:
    case IGRAPH_ES_SEQ:
    case IGRAPH_ES_ALL_BETWEEN:
        break;
    case IGRAPH_ES_VECTOR:
        igraph_vector_int_destroy((igraph_vector_int_t*)es->data.vecptr);
        IGRAPH_FREE(es->data.vecptr);
        break;
    case IGRAPH_ES_PAIRS:
    case IGRAPH_ES_PATH:
        igraph_vector_int_destroy((igraph_vector_int_t*)es->data.path.ptr);
        IGRAPH_FREE(es->data.path.ptr);
        break;
    default:
        break;
    }
}

/**
 * \function igraph_es_is_all
 * \brief Check whether an edge selector includes all edges.
 *
 * \param es Pointer to an edge selector object.
 * \return TRUE (1) if <code>es</code> was created with \ref
 * igraph_es_all() or \ref igraph_ess_all(), and FALSE (0) otherwise.
 *
 * Time complexity: O(1).
 */

igraph_bool_t igraph_es_is_all(const igraph_es_t *es) {
    return es->type == IGRAPH_ES_ALL;
}

/**
 * \function igraph_es_copy
 * \brief Creates a copy of an edge selector.
 * \param src The selector being copied.
 * \param dest An uninitialized selector that will contain the copy.
 * \sa \ref igraph_es_destroy()
 */
igraph_error_t igraph_es_copy(igraph_es_t* dest, const igraph_es_t* src) {
    igraph_vector_int_t *vec;

    memcpy(dest, src, sizeof(igraph_es_t));
    switch (dest->type) {
    case IGRAPH_ES_VECTOR:
<<<<<<< HEAD
        vec = IGRAPH_CALLOC(1, igraph_vector_int_t);
        if (!vec) {
            IGRAPH_ERROR("Cannot copy edge selector", IGRAPH_ENOMEM); /* LCOV_EXCL_LINE */
=======
        dest->data.vecptr = IGRAPH_CALLOC(1, igraph_vector_t);
        if (!dest->data.vecptr) {
            IGRAPH_ERROR("Cannot copy edge selector.", IGRAPH_ENOMEM);
>>>>>>> f40c3eee
        }
        IGRAPH_CHECK(igraph_vector_int_init_copy(vec, src->data.vecptr));
        dest->data.vecptr = vec;
        break;
    case IGRAPH_ES_PATH:
    case IGRAPH_ES_PAIRS:
<<<<<<< HEAD
        vec = IGRAPH_CALLOC(1, igraph_vector_int_t);
        if (!vec) {
            IGRAPH_ERROR("Cannot copy edge selector", IGRAPH_ENOMEM); /* LCOV_EXCL_LINE */
=======
    case IGRAPH_ES_MULTIPAIRS:
        dest->data.path.ptr = IGRAPH_CALLOC(1, igraph_vector_t);
        if (!dest->data.path.ptr) {
            IGRAPH_ERROR("Cannot copy edge selector.", IGRAPH_ENOMEM);
>>>>>>> f40c3eee
        }
        IGRAPH_CHECK(igraph_vector_int_init_copy(vec, src->data.path.ptr));
        dest->data.path.ptr = vec;
        break;
    default:
        break;
    }
    return IGRAPH_SUCCESS;
}

/**
 * \function igraph_es_as_vector
 * \brief Transform edge selector into vector.
 *
 * </para><para>
 * Call this function on an edge selector to transform it into a vector.
 * This is only implemented for sequence and vector selectors. If the
 * edges do not exist in the graph, this will result in an error.
 *
 * \param graph Pointer to a graph to check if the edges in the selector exist.
 * \param es An edge selector object.
 * \param v Pointer to initialized vector. The result will be stored here.
 *
 * Time complexity: O(n), the number of edges in the selector.
 */
igraph_error_t igraph_es_as_vector(const igraph_t *graph, igraph_es_t es,
                        igraph_vector_int_t *v) {
    igraph_eit_t eit;

    IGRAPH_CHECK(igraph_eit_create(graph, es, &eit));
    IGRAPH_FINALLY(igraph_eit_destroy, &eit);
    IGRAPH_CHECK(igraph_eit_as_vector(&eit, v));

    igraph_eit_destroy(&eit);
    IGRAPH_FINALLY_CLEAN(1);
    return IGRAPH_SUCCESS;
}

/**
 * \function igraph_es_type
 * \brief Returns the type of the edge selector.
 */
igraph_es_type_t igraph_es_type(const igraph_es_t *es) {
    return es->type;
}

static igraph_error_t igraph_i_es_pairs_size(const igraph_t *graph,
                                  const igraph_es_t *es, igraph_integer_t *result);
static igraph_error_t igraph_i_es_path_size(const igraph_t *graph,
                                 const igraph_es_t *es, igraph_integer_t *result);
static igraph_error_t igraph_i_es_all_between_size(const igraph_t *graph,
                                 const igraph_es_t *es, igraph_integer_t *result);

/**
 * \function igraph_es_size
 * \brief Returns the size of the edge selector.
 *
 * The size of the edge selector is the number of edges it will
 * yield when it is iterated over.
 *
 * \param graph The graph over which we will iterate.
 * \param result The result will be returned here.
 */
igraph_error_t igraph_es_size(const igraph_t *graph, const igraph_es_t *es,
                   igraph_integer_t *result) {
    igraph_vector_int_t v;

    switch (es->type) {
    case IGRAPH_ES_ALL:
        *result = igraph_ecount(graph);
        return IGRAPH_SUCCESS;

    case IGRAPH_ES_ALLFROM:
        *result = igraph_ecount(graph);
        return IGRAPH_SUCCESS;

    case IGRAPH_ES_ALLTO:
        *result = igraph_ecount(graph);
        return IGRAPH_SUCCESS;

    case IGRAPH_ES_INCIDENT:
        IGRAPH_VECTOR_INT_INIT_FINALLY(&v, 0);
        IGRAPH_CHECK(igraph_incident(graph, &v,
                                     es->data.incident.vid, es->data.incident.mode));
        *result = igraph_vector_int_size(&v);
        igraph_vector_int_destroy(&v);
        IGRAPH_FINALLY_CLEAN(1);
        return IGRAPH_SUCCESS;

    case IGRAPH_ES_NONE:
        *result = 0;
        return IGRAPH_SUCCESS;

    case IGRAPH_ES_1:
        if (es->data.eid < igraph_ecount(graph) && es->data.eid >= 0) {
            *result = 1;
        } else {
            *result = 0;
        }
        return IGRAPH_SUCCESS;

    case IGRAPH_ES_VECTOR:
    case IGRAPH_ES_VECTORPTR:
        *result = igraph_vector_int_size(es->data.vecptr);
        return IGRAPH_SUCCESS;

    case IGRAPH_ES_SEQ:
        *result = es->data.seq.to - es->data.seq.from;
        return IGRAPH_SUCCESS;

    case IGRAPH_ES_PAIRS:
        IGRAPH_CHECK(igraph_i_es_pairs_size(graph, es, result));
        return IGRAPH_SUCCESS;

    case IGRAPH_ES_PATH:
        IGRAPH_CHECK(igraph_i_es_path_size(graph, es, result));
        return IGRAPH_SUCCESS;

    case IGRAPH_ES_ALL_BETWEEN:
        IGRAPH_CHECK(igraph_i_es_all_between_size(graph, es, result));
        return IGRAPH_SUCCESS;

    default:
        IGRAPH_ERROR("Cannot calculate selector length, invalid selector type.",
                     IGRAPH_EINVAL);
    }
}

static igraph_error_t igraph_i_es_pairs_size(const igraph_t *graph,
                                  const igraph_es_t *es, igraph_integer_t *result) {
    igraph_integer_t i, n = igraph_vector_int_size(es->data.path.ptr);
    igraph_integer_t no_of_nodes = igraph_vcount(graph);

    if (n % 2 != 0) {
        IGRAPH_ERROR("Cannot calculate edge selector length from odd number of vertices.",
                     IGRAPH_EINVAL);
    }
<<<<<<< HEAD
    if (!igraph_vector_int_isininterval(es->data.path.ptr, 0, no_of_nodes - 1)) {
        IGRAPH_ERROR("Cannot calculate edge selector length", IGRAPH_EINVVID);
=======
    if (!igraph_vector_isininterval(es->data.path.ptr, 0, no_of_nodes - 1)) {
        IGRAPH_ERROR("Cannot calculate edge selector length.", IGRAPH_EINVVID);
>>>>>>> f40c3eee
    }

    *result = n / 2;
    /* Check for the existence of all edges */
    for (i = 0; i < *result; i++) {
        igraph_integer_t from = VECTOR(*es->data.path.ptr)[2 * i];
        igraph_integer_t to = VECTOR(*es->data.path.ptr)[2 * i + 1];
        igraph_integer_t eid;
        IGRAPH_CHECK(igraph_get_eid(graph, &eid, from, to, es->data.path.mode,
                                    /*error=*/ 1));
    }

    return IGRAPH_SUCCESS;
}

static igraph_error_t igraph_i_es_path_size(const igraph_t *graph,
                                 const igraph_es_t *es, igraph_integer_t *result) {
    igraph_integer_t i, n = igraph_vector_int_size(es->data.path.ptr);
    igraph_integer_t no_of_nodes = igraph_vcount(graph);

<<<<<<< HEAD
    if (!igraph_vector_int_isininterval(es->data.path.ptr, 0, no_of_nodes - 1)) {
        IGRAPH_ERROR("Cannot calculate selector length", IGRAPH_EINVVID);
=======
    if (!igraph_vector_isininterval(es->data.path.ptr, 0, no_of_nodes - 1)) {
        IGRAPH_ERROR("Cannot calculate selector length.", IGRAPH_EINVVID);
>>>>>>> f40c3eee
    }

    if (n <= 1) {
        *result = 0;
    } else {
        *result = n - 1;
    }
    for (i = 0; i < *result; i++) {
        igraph_integer_t from = VECTOR(*es->data.path.ptr)[i];
        igraph_integer_t to = VECTOR(*es->data.path.ptr)[i + 1];
        igraph_integer_t eid;
        IGRAPH_CHECK(igraph_get_eid(graph, &eid, from, to, es->data.path.mode,
                                    /*error=*/ 1));
    }

    return IGRAPH_SUCCESS;
}

<<<<<<< HEAD
static igraph_error_t igraph_i_es_all_between_size(const igraph_t *graph,
                                 const igraph_es_t *es, igraph_integer_t *result) {
    igraph_integer_t no_of_nodes = igraph_vcount(graph);
    igraph_integer_t from = es->data.between.from;
    igraph_integer_t to = es->data.between.to;
    igraph_bool_t directed = es->data.between.directed;
    igraph_vector_int_t vec;

    if (from < 0 || from >= no_of_nodes || to < 0 || to >= no_of_nodes) {
        IGRAPH_ERROR("Cannot calculate selector length", IGRAPH_EINVVID);
    }

    IGRAPH_VECTOR_INT_INIT_FINALLY(&vec, 0);
    IGRAPH_CHECK(igraph_get_all_eids_between(graph, &vec, from, to, directed));
    *result = igraph_vector_int_size(&vec);
    igraph_vector_int_destroy(&vec);
    IGRAPH_FINALLY_CLEAN(1);

    return IGRAPH_SUCCESS;
=======
static int igraph_i_es_multipairs_size(const igraph_t *graph,
                                       const igraph_es_t *es, igraph_integer_t *result) {
    IGRAPH_UNUSED(graph); IGRAPH_UNUSED(es); IGRAPH_UNUSED(result);
    IGRAPH_ERROR("Cannot calculate edge selector length.", IGRAPH_UNIMPLEMENTED);
>>>>>>> f40c3eee
}

/**************************************************/

static igraph_error_t igraph_i_eit_create_allfromto(const igraph_t *graph,
                                         igraph_eit_t *eit,
                                         igraph_neimode_t mode);
static igraph_error_t igraph_i_eit_create_incident(const igraph_t* graph,
                              igraph_es_t es, igraph_eit_t *eit);
static igraph_error_t igraph_i_eit_pairs(const igraph_t *graph,
                              igraph_es_t es, igraph_eit_t *eit);
static igraph_error_t igraph_i_eit_path(const igraph_t *graph,
                             igraph_es_t es, igraph_eit_t *eit);

static igraph_error_t igraph_i_eit_create_allfromto(const igraph_t *graph,
                                         igraph_eit_t *eit,
                                         igraph_neimode_t mode) {
    igraph_vector_int_t *vec;
    igraph_integer_t no_of_nodes = igraph_vcount(graph);
    igraph_integer_t no_of_edges = igraph_ecount(graph);
    igraph_integer_t i, j, length;

    vec = IGRAPH_CALLOC(1, igraph_vector_int_t);
    if (vec == 0) {
<<<<<<< HEAD
        IGRAPH_ERROR("Cannot create edge iterator", IGRAPH_ENOMEM); /* LCOV_EXCL_LINE */
=======
        IGRAPH_ERROR("Cannot create edge iterator.", IGRAPH_ENOMEM);
>>>>>>> f40c3eee
    }
    IGRAPH_FINALLY(igraph_free, vec);
    IGRAPH_VECTOR_INT_INIT_FINALLY(vec, 0);
    IGRAPH_CHECK(igraph_vector_int_reserve(vec, no_of_edges));

    if (igraph_is_directed(graph)) {
        igraph_vector_int_t adj;
        IGRAPH_VECTOR_INT_INIT_FINALLY(&adj, 0);
        for (i = 0; i < no_of_nodes; i++) {
            igraph_incident(graph, &adj, i, mode);
            igraph_vector_int_append(vec, &adj);
        }
        igraph_vector_int_destroy(&adj);
        IGRAPH_FINALLY_CLEAN(1);

    } else {

        igraph_vector_int_t adj;
        igraph_bool_t *added;
        IGRAPH_VECTOR_INT_INIT_FINALLY(&adj, 0);
        added = IGRAPH_CALLOC(no_of_edges, igraph_bool_t);
        if (added == 0) {
<<<<<<< HEAD
            IGRAPH_ERROR("Cannot create edge iterator", IGRAPH_ENOMEM); /* LCOV_EXCL_LINE */
=======
            IGRAPH_ERROR("Cannot create edge iterator.", IGRAPH_ENOMEM);
>>>>>>> f40c3eee
        }
        IGRAPH_FINALLY(igraph_free, added);
        for (i = 0; i < no_of_nodes; i++) {
            igraph_incident(graph, &adj, i, IGRAPH_ALL);
            length = igraph_vector_int_size(&adj);
            for (j = 0; j < length; j++) {
                if (!added[ VECTOR(adj)[j] ]) {
                    igraph_vector_int_push_back(vec, VECTOR(adj)[j]);
                    added[ VECTOR(adj)[j] ] += 1;
                }
            }
        }
        igraph_vector_int_destroy(&adj);
        IGRAPH_FREE(added);
        IGRAPH_FINALLY_CLEAN(2);
    }

    eit->type = IGRAPH_EIT_VECTOR;
    eit->pos = 0;
    eit->start = 0;
    eit->vec = vec;
    eit->end = igraph_vector_int_size(eit->vec);

    IGRAPH_FINALLY_CLEAN(2);
    return IGRAPH_SUCCESS;
}

static igraph_error_t igraph_i_eit_create_incident(const igraph_t* graph,
                              igraph_es_t es, igraph_eit_t *eit) {
    igraph_vector_int_t vec;
    igraph_vector_int_t* vec_int;
    igraph_integer_t i, n;

<<<<<<< HEAD
    IGRAPH_VECTOR_INT_INIT_FINALLY(&vec, 0);
    IGRAPH_CHECK(igraph_incident(graph, &vec, es.data.incident.vid, es.data.incident.mode));

    vec_int = IGRAPH_CALLOC(1, igraph_vector_int_t);
    if (vec_int == 0) {
        IGRAPH_ERROR("Cannot create iterator.", IGRAPH_ENOMEM); /* LCOV_EXCL_LINE */
    }
    IGRAPH_FINALLY(igraph_free, vec_int);

    n = igraph_vector_int_size(&vec);
    IGRAPH_VECTOR_INT_INIT_FINALLY(vec_int, n);

    for (i = 0; i < n; i++) {
        VECTOR(*vec_int)[i] = VECTOR(vec)[i];
=======
    if (n % 2 != 0) {
        IGRAPH_ERROR("Cannot create edge iterator from odd number of vertices.",
                     IGRAPH_EINVAL);
    }
    if (!igraph_vector_isininterval(es.data.path.ptr, 0, no_of_nodes - 1)) {
        IGRAPH_ERROR("Cannot create edge iterator.", IGRAPH_EINVVID);
>>>>>>> f40c3eee
    }

    igraph_vector_int_destroy(&vec);
    IGRAPH_FINALLY_CLEAN(3);

    eit->type = IGRAPH_EIT_VECTOR;
    eit->pos = 0;
    eit->start = 0;
<<<<<<< HEAD
    eit->vec = vec_int;
    eit->end = igraph_vector_int_size(vec_int);
=======
    eit->end = n / 2;
    eit->vec = IGRAPH_CALLOC(1, igraph_vector_t);
    if (eit->vec == 0) {
        IGRAPH_ERROR("Cannot create edge iterator.", IGRAPH_ENOMEM);
    }
    IGRAPH_FINALLY(igraph_free, (igraph_vector_t*)eit->vec);
    IGRAPH_VECTOR_INIT_FINALLY((igraph_vector_t*)eit->vec, n / 2);

    for (i = 0; i < igraph_vector_size(eit->vec); i++) {
        long int from = (long int) VECTOR(*es.data.path.ptr)[2 * i];
        long int to = (long int) VECTOR(*es.data.path.ptr)[2 * i + 1];
        igraph_integer_t eid;
        IGRAPH_CHECK(igraph_get_eid(graph, &eid, (igraph_integer_t) from,
                                    (igraph_integer_t) to, es.data.path.mode,
                                    /*error=*/ 1));
        VECTOR(*eit->vec)[i] = eid;
    }
>>>>>>> f40c3eee

    return IGRAPH_SUCCESS;
}

static igraph_error_t igraph_i_eit_pairs(const igraph_t *graph,
                              igraph_es_t es, igraph_eit_t *eit) {
    igraph_integer_t n = igraph_vector_int_size(es.data.path.ptr);
    igraph_integer_t no_of_nodes = igraph_vcount(graph);
    igraph_integer_t i;
    igraph_vector_int_t* vec;

    if (n % 2 != 0) {
        IGRAPH_ERROR("Cannot create edge iterator from odd number of vertices.",
                     IGRAPH_EINVAL);
    }
<<<<<<< HEAD
    if (!igraph_vector_int_isininterval(es.data.path.ptr, 0, no_of_nodes - 1)) {
        IGRAPH_ERROR("Cannot create edge iterator", IGRAPH_EINVVID);
=======
    if (!igraph_vector_isininterval(es.data.path.ptr, 0, no_of_nodes - 1)) {
        IGRAPH_ERROR("Cannot create edge iterator.", IGRAPH_EINVVID);
>>>>>>> f40c3eee
    }

    vec = IGRAPH_CALLOC(1, igraph_vector_int_t);
    if (vec == 0) {
        IGRAPH_ERROR("Cannot create edge iterator", IGRAPH_ENOMEM); /* LCOV_EXCL_LINE */
    }
    IGRAPH_FINALLY(igraph_free, vec);
    IGRAPH_VECTOR_INT_INIT_FINALLY(vec, n / 2);

    for (i = 0; i < n / 2; i++) {
        igraph_integer_t from = VECTOR(*es.data.path.ptr)[2 * i];
        igraph_integer_t to = VECTOR(*es.data.path.ptr)[2 * i + 1];
        igraph_integer_t eid;
        IGRAPH_CHECK(igraph_get_eid(graph, &eid, from, to, es.data.path.mode,
                                    /*error=*/ 1));
        VECTOR(*vec)[i] = eid;
    }

    IGRAPH_FINALLY_CLEAN(2);

    eit->type = IGRAPH_EIT_VECTOR;
    eit->pos = 0;
    eit->start = 0;
    eit->end = n / 2;
<<<<<<< HEAD
    eit->vec = vec;
=======
    eit->vec = IGRAPH_CALLOC(1, igraph_vector_t);
    if (eit->vec == 0) {
        IGRAPH_ERROR("Cannot create edge iterator.", IGRAPH_ENOMEM);
    }
    IGRAPH_FINALLY(igraph_free, (igraph_vector_t*)eit->vec);
    IGRAPH_VECTOR_INIT_FINALLY((igraph_vector_t*)eit->vec, n / 2);

    IGRAPH_CHECK(igraph_get_eids_multi(graph, (igraph_vector_t *) eit->vec,
                                       /*pairs=*/ es.data.path.ptr, /*path=*/ 0,
                                       es.data.path.mode, /*error=*/ 1));
>>>>>>> f40c3eee

    return IGRAPH_SUCCESS;
}

static igraph_error_t igraph_i_eit_path(const igraph_t *graph,
                             igraph_es_t es, igraph_eit_t *eit) {
    igraph_integer_t n = igraph_vector_int_size(es.data.path.ptr);
    igraph_integer_t no_of_nodes = igraph_vcount(graph);
    igraph_integer_t i, len;
    igraph_vector_int_t* vec;

    if (!igraph_vector_int_isininterval(es.data.path.ptr, 0, no_of_nodes - 1)) {
        IGRAPH_ERROR("Cannot create edge iterator.", IGRAPH_EINVVID);
    }

    if (n <= 1) {
        len = 0;
    } else {
        len = n - 1;
    }

    vec = IGRAPH_CALLOC(1, igraph_vector_int_t);
    if (vec == 0) {
        IGRAPH_ERROR("Cannot create edge iterator.", IGRAPH_ENOMEM); /* LCOV_EXCL_LINE */
    }
    IGRAPH_FINALLY(igraph_free, vec);

    IGRAPH_VECTOR_INT_INIT_FINALLY(vec, len);

    for (i = 0; i < len; i++) {
        igraph_integer_t from = VECTOR(*es.data.path.ptr)[i];
        igraph_integer_t to = VECTOR(*es.data.path.ptr)[i + 1];
        igraph_integer_t eid;
        IGRAPH_CHECK(igraph_get_eid(graph, &eid, from, to, es.data.path.mode,
                                    /*error=*/ 1));
        VECTOR(*vec)[i] = eid;
    }

    IGRAPH_FINALLY_CLEAN(2);

    eit->type = IGRAPH_EIT_VECTOR;
    eit->pos = 0;
    eit->start = 0;
    eit->end = len;
    eit->vec = vec;

    return IGRAPH_SUCCESS;
}

static igraph_error_t igraph_i_eit_all_between(
    const igraph_t *graph, igraph_es_t es, igraph_eit_t *eit
) {
    igraph_integer_t from = es.data.between.from;
    igraph_integer_t to = es.data.between.to;
    igraph_bool_t directed = es.data.between.directed;
    igraph_integer_t no_of_nodes = igraph_vcount(graph);
    igraph_vector_int_t* vec;

    if (from < 0 || from >= no_of_nodes || to < 0 || to >= no_of_nodes) {
        IGRAPH_ERROR("Cannot create edge iterator", IGRAPH_EINVVID);
    }

    vec = IGRAPH_CALLOC(1, igraph_vector_int_t);
    if (vec == 0) {
        IGRAPH_ERROR("Cannot create edge iterator", IGRAPH_ENOMEM); /* LCOV_EXCL_LINE */
    }
    IGRAPH_FINALLY(igraph_free, vec);
    IGRAPH_VECTOR_INT_INIT_FINALLY(vec, 0);
    IGRAPH_CHECK(igraph_get_all_eids_between(graph, vec, from, to, directed));
    IGRAPH_FINALLY_CLEAN(2);

    eit->type = IGRAPH_EIT_VECTOR;
    eit->pos = 0;
    eit->start = 0;
    eit->end = igraph_vector_int_size(vec);
    eit->vec = vec;

    return IGRAPH_SUCCESS;
}

/**
 * \function igraph_eit_create
 * \brief Creates an edge iterator from an edge selector.
 *
 * </para><para>
 * This function creates an edge iterator based on an edge selector
 * and a graph.
 *
 * </para><para>
 * The same edge selector can be used to create many edge iterators,
 * also for different graphs.
 *
 * \param graph An \type igraph_t object for which the edge selector
 *        will be instantiated.
 * \param es The edge selector to instantiate.
 * \param eit Pointer to an uninitialized edge iterator.
 * \return Error code.
 * \sa \ref igraph_eit_destroy()
 *
 * Time complexity: depends on the type of the edge selector. For edge
 * selectors created by \ref igraph_es_all(), \ref igraph_es_none(),
 * \ref igraph_es_1(), igraph_es_vector(), igraph_es_seq() it is
 * O(1). For \ref igraph_es_incident() it is O(d) where d is the number of
 * incident edges of the vertex.
 */

igraph_error_t igraph_eit_create(const igraph_t *graph,
                      igraph_es_t es, igraph_eit_t *eit) {
    switch (es.type) {
    case IGRAPH_ES_ALL:
        eit->type = IGRAPH_EIT_SEQ;
        eit->pos = 0;
        eit->start = 0;
        eit->end = igraph_ecount(graph);
        break;
    case IGRAPH_ES_ALLFROM:
        IGRAPH_CHECK(igraph_i_eit_create_allfromto(graph, eit, IGRAPH_OUT));
        break;
    case IGRAPH_ES_ALLTO:
        IGRAPH_CHECK(igraph_i_eit_create_allfromto(graph, eit, IGRAPH_IN));
        break;
    case IGRAPH_ES_INCIDENT:
        IGRAPH_CHECK(igraph_i_eit_create_incident(graph, es, eit));
        break;
    case IGRAPH_ES_NONE:
        eit->type = IGRAPH_EIT_SEQ;
        eit->pos = 0;
        eit->start = 0;
        eit->end = 0;
        break;
    case IGRAPH_ES_1:
        eit->type = IGRAPH_EIT_SEQ;
        eit->pos = es.data.eid;
        eit->start = es.data.eid;
        eit->end = es.data.eid + 1;
        if (eit->pos >= igraph_ecount(graph)) {
            IGRAPH_ERROR("Cannot create iterator, invalid edge ID.", IGRAPH_EINVAL);
        }
        break;
    case IGRAPH_ES_VECTOR:
    case IGRAPH_ES_VECTORPTR:
        eit->type = IGRAPH_EIT_VECTORPTR;
        eit->pos = 0;
        eit->start = 0;
        eit->vec = es.data.vecptr;
<<<<<<< HEAD
        eit->end = igraph_vector_int_size(eit->vec);
        if (!igraph_vector_int_isininterval(eit->vec, 0, igraph_ecount(graph) - 1)) {
=======
        eit->end = igraph_vector_size(eit->vec);
        if (!igraph_vector_isininterval(eit->vec, 0, igraph_ecount(graph) - 1)) {
>>>>>>> f40c3eee
            IGRAPH_ERROR("Cannot create iterator, invalid edge ID.", IGRAPH_EINVAL);
        }
        break;
    case IGRAPH_ES_SEQ:
        eit->type = IGRAPH_EIT_SEQ;
        eit->pos = es.data.seq.from;
        eit->start = es.data.seq.from;
        eit->end = es.data.seq.to;
        if (eit->start < 0) {
            IGRAPH_ERROR("Cannot create iterator, invalid edge ID.", IGRAPH_EINVAL);
        }
        if (eit->end < 0) {
            IGRAPH_ERROR("Cannot create iterator, invalid edge ID.", IGRAPH_EINVAL);
        }
        if (eit->start >= igraph_ecount(graph)) {
            IGRAPH_ERROR("Cannot create iterator, starting edge greater than number of edges.", IGRAPH_EINVAL);
        }
        break;
    case IGRAPH_ES_PAIRS:
        IGRAPH_CHECK(igraph_i_eit_pairs(graph, es, eit));
        break;
    case IGRAPH_ES_PATH:
        IGRAPH_CHECK(igraph_i_eit_path(graph, es, eit));
        break;
    case IGRAPH_ES_ALL_BETWEEN:
        IGRAPH_CHECK(igraph_i_eit_all_between(graph, es, eit));
        break;
    default:
        IGRAPH_ERROR("Cannot create iterator, invalid selector.", IGRAPH_EINVAL);
        break;
    }
    return IGRAPH_SUCCESS;
}

/**
 * \function igraph_eit_destroy
 * \brief Destroys an edge iterator.
 *
 * \param eit Pointer to an edge iterator to destroy.
 * \sa \ref igraph_eit_create()
 *
 * Time complexity: operating system dependent, usually O(1).
 */

void igraph_eit_destroy(const igraph_eit_t *eit) {
    switch (eit->type) {
    case IGRAPH_EIT_SEQ:
    case IGRAPH_EIT_VECTORPTR:
        break;
    case IGRAPH_EIT_VECTOR:
        igraph_vector_int_destroy((igraph_vector_int_t*)eit->vec);
        igraph_free((igraph_vector_int_t*)eit->vec);
        break;
    default:
        /*     IGRAPH_ERROR("Cannot destroy iterator, unknown type", IGRAPH_EINVAL); */
        break;
    }
}

igraph_error_t igraph_eit_as_vector(const igraph_eit_t *eit, igraph_vector_int_t *v) {

    igraph_integer_t i;

    IGRAPH_CHECK(igraph_vector_int_resize(v, IGRAPH_EIT_SIZE(*eit)));

    switch (eit->type) {
    case IGRAPH_EIT_SEQ:
        for (i = 0; i < IGRAPH_EIT_SIZE(*eit); i++) {
            VECTOR(*v)[i] = eit->start + i;
        }
        break;
    case IGRAPH_EIT_VECTOR:
    case IGRAPH_EIT_VECTORPTR:
        for (i = 0; i < IGRAPH_EIT_SIZE(*eit); i++) {
            VECTOR(*v)[i] = VECTOR(*eit->vec)[i];
        }
        break;
    default:
        IGRAPH_ERROR("Cannot convert to vector, unknown iterator type",
                     IGRAPH_EINVAL);
        break;
    }

    return IGRAPH_SUCCESS;
}<|MERGE_RESOLUTION|>--- conflicted
+++ resolved
@@ -336,26 +336,15 @@
  * \function igraph_vs_vector_small
  * \brief Create a vertex set by giving its elements.
  *
-<<<<<<< HEAD
- * This function can be used to create a vertex selector with a couple
+ * This function can be used to create a vertex selector with a few
  * of vertices. Do not forget to include a <code>-1</code> after the
-=======
- * This function can be used to create a vertex selector with a few
- * vertices. Do not forget to include a <code>-1</code> after the
->>>>>>> f40c3eee
  * last vertex ID. The behavior of the function is undefined if you
  * don't use a <code>-1</code> properly.
  *
  * </para><para>
-<<<<<<< HEAD
- * Note that the vertex IDs supplied will be parsed as
- * <code>int</code>'s so you cannot supply arbitrarily large (too
- * large for int) vertex IDs here.
-=======
  * Note that the vertex IDs supplied will be parsed as value of type
  * \type int so you cannot supply arbitrarily large (too
  * large for \type int) vertex IDs here.
->>>>>>> f40c3eee
  *
  * \param vs Pointer to an uninitialized vertex selector object.
  * \param ... Additional parameters, these will be the vertex IDs to
@@ -798,11 +787,7 @@
         vit->start = vs.data.vid;
         vit->end = vs.data.vid + 1;
         if (vit->pos >= igraph_vcount(graph)) {
-<<<<<<< HEAD
-            IGRAPH_ERROR("Cannot create iterator, invalid vertex ID", IGRAPH_EINVVID);
-=======
             IGRAPH_ERROR("Cannot create iterator, invalid vertex ID.", IGRAPH_EINVVID);
->>>>>>> f40c3eee
         }
         break;
     case IGRAPH_VS_VECTORPTR:
@@ -811,15 +796,9 @@
         vit->pos = 0;
         vit->start = 0;
         vit->vec = vs.data.vecptr;
-<<<<<<< HEAD
         vit->end = igraph_vector_int_size(vit->vec);
         if (!igraph_vector_int_isininterval(vit->vec, 0, igraph_vcount(graph) - 1)) {
-            IGRAPH_ERROR("Cannot create iterator, invalid vertex ID", IGRAPH_EINVVID);
-=======
-        vit->end = igraph_vector_size(vit->vec);
-        if (!igraph_vector_isininterval(vit->vec, 0, igraph_vcount(graph) - 1)) {
             IGRAPH_ERROR("Cannot create iterator, invalid vertex ID.", IGRAPH_EINVVID);
->>>>>>> f40c3eee
         }
         break;
     case IGRAPH_VS_SEQ:
@@ -829,7 +808,7 @@
         vit->end = vs.data.seq.to;
         break;
     default:
-        IGRAPH_ERROR("Cannot create iterator, invalid selector", IGRAPH_EINVAL);
+        IGRAPH_ERROR("Cannot create iterator, invalid selector.", IGRAPH_EINVAL);
         break;
     }
     return IGRAPH_SUCCESS;
@@ -899,17 +878,10 @@
  * \param order Constant giving the order in which the edges will be
  *        included in the selector. Possible values:
  *        \c IGRAPH_EDGEORDER_ID, edge ID order.
-<<<<<<< HEAD
  *        \c IGRAPH_EDGEORDER_FROM, vertex ID order, the id of the
  *           \em source vertex counts for directed graphs. The order
  *           of the incident edges of a given vertex is arbitrary.
- *        \c IGRAPH_EDGEORDER_TO, vertex ID order, the id of the \em
-=======
- *        \c IGRAPH_EDGEORDER_FROM, vertex ID order, the ID of the
- *           \em source vertex counts for directed graphs. The order
- *           of the incident edges of a given vertex is arbitrary.
  *        \c IGRAPH_EDGEORDER_TO, vertex ID order, the ID of the \em
->>>>>>> f40c3eee
  *           target vertex counts for directed graphs. The order
  *           of the incident edges of a given vertex is arbitrary.
  *        For undirected graph the latter two is the same.
@@ -1101,20 +1073,12 @@
  * Time complexity: O(1).
  */
 
-<<<<<<< HEAD
 igraph_error_t igraph_es_vector_copy(igraph_es_t *es, const igraph_vector_int_t *v) {
     igraph_vector_int_t* vec;
 
     vec = IGRAPH_CALLOC(1, igraph_vector_int_t);
     if (vec == 0) {
-        IGRAPH_ERROR("Cannot create edge selector", IGRAPH_ENOMEM); /* LCOV_EXCL_LINE */
-=======
-int igraph_es_vector_copy(igraph_es_t *es, const igraph_vector_t *v) {
-    es->type = IGRAPH_ES_VECTOR;
-    es->data.vecptr = IGRAPH_CALLOC(1, igraph_vector_t);
-    if (es->data.vecptr == 0) {
-        IGRAPH_ERROR("Cannot create edge selector.", IGRAPH_ENOMEM);
->>>>>>> f40c3eee
+        IGRAPH_ERROR("Cannot create edge selector.", IGRAPH_ENOMEM); /* LCOV_EXCL_LINE */
     }
     IGRAPH_FINALLY(igraph_free, vec);
     IGRAPH_CHECK(igraph_vector_int_init_copy(vec, v));
@@ -1130,12 +1094,7 @@
  * \function igraph_ess_vector
  * \brief Immediate vector view edge selector.
  *
-<<<<<<< HEAD
- * </para><para>
  * This is the immediate version of the vector of edge IDs edge
-=======
- * This is the immediate version of the vector of edge ids edge
->>>>>>> f40c3eee
  * selector.
  *
  * \param v The vector of edge IDs.
@@ -1243,19 +1202,11 @@
 
 igraph_error_t igraph_es_pairs(igraph_es_t *es, const igraph_vector_int_t *v,
                     igraph_bool_t directed) {
-<<<<<<< HEAD
     igraph_vector_int_t* vec;
 
     vec = IGRAPH_CALLOC(1, igraph_vector_int_t);
     if (vec == 0) {
-        IGRAPH_ERROR("Cannot create edge selector", IGRAPH_ENOMEM); /* LCOV_EXCL_LINE */
-=======
-    es->type = IGRAPH_ES_PAIRS;
-    es->data.path.mode = directed;
-    es->data.path.ptr = IGRAPH_CALLOC(1, igraph_vector_t);
-    if (es->data.path.ptr == 0) {
-        IGRAPH_ERROR("Cannot create edge selector.", IGRAPH_ENOMEM);
->>>>>>> f40c3eee
+        IGRAPH_ERROR("Cannot create edge selector.", IGRAPH_ENOMEM); /* LCOV_EXCL_LINE */
     }
     IGRAPH_FINALLY(igraph_free, vec);
     IGRAPH_CHECK(igraph_vector_int_init_copy(vec, v));
@@ -1294,21 +1245,12 @@
 
 igraph_error_t igraph_es_pairs_small(igraph_es_t *es, igraph_bool_t directed, ...) {
     va_list ap;
-<<<<<<< HEAD
     igraph_integer_t i, n = 0;
     igraph_vector_int_t *vec;
 
     vec = IGRAPH_CALLOC(1, igraph_vector_int_t);
     if (vec == 0) {
-        IGRAPH_ERROR("Cannot create edge selector", IGRAPH_ENOMEM); /* LCOV_EXCL_LINE */
-=======
-    long int i, n = 0;
-    es->type = IGRAPH_ES_PAIRS;
-    es->data.path.mode = directed;
-    es->data.path.ptr = IGRAPH_CALLOC(1, igraph_vector_t);
-    if (es->data.path.ptr == 0) {
-        IGRAPH_ERROR("Cannot create edge selector.", IGRAPH_ENOMEM);
->>>>>>> f40c3eee
+        IGRAPH_ERROR("Cannot create edge selector.", IGRAPH_ENOMEM); /* LCOV_EXCL_LINE */
     }
     IGRAPH_FINALLY(igraph_free, vec);
 
@@ -1334,15 +1276,7 @@
 
     es->type = IGRAPH_ES_PAIRS;
     es->data.path.mode = directed;
-<<<<<<< HEAD
     es->data.path.ptr = vec;
-=======
-    es->data.path.ptr = IGRAPH_CALLOC(1, igraph_vector_t);
-    if (es->data.path.ptr == 0) {
-        IGRAPH_ERROR("Cannot create edge selector.", IGRAPH_ENOMEM);
-    }
-    IGRAPH_FINALLY(igraph_free, (igraph_vector_t*) es->data.path.ptr);
->>>>>>> f40c3eee
 
     return IGRAPH_SUCCESS;
 }
@@ -1357,11 +1291,7 @@
  * to create an iterator using this selector will fail.
  *
  * \param es Pointer to an uninitialized edge selector object.
-<<<<<<< HEAD
- * \param v Pointer to a vector of vertex ID's along the path.
-=======
  * \param v Pointer to a vector of vertex IDs along the path.
->>>>>>> f40c3eee
  * \param directed If edge directions should be taken into account. This
  *                 will be ignored if the graph to select from is undirected.
  * \return Error code.
@@ -1371,19 +1301,11 @@
  */
 igraph_error_t igraph_es_path(igraph_es_t *es, const igraph_vector_int_t *v,
                    igraph_bool_t directed) {
-<<<<<<< HEAD
     igraph_vector_int_t *vec;
 
     vec = IGRAPH_CALLOC(1, igraph_vector_int_t);
     if (vec == 0) {
-        IGRAPH_ERROR("Cannot create edge selector", IGRAPH_ENOMEM); /* LCOV_EXCL_LINE */
-=======
-    es->type = IGRAPH_ES_PATH;
-    es->data.path.mode = directed;
-    es->data.path.ptr = IGRAPH_CALLOC(1, igraph_vector_t);
-    if (es->data.path.ptr == 0) {
-        IGRAPH_ERROR("Cannot create edge selector.", IGRAPH_ENOMEM);
->>>>>>> f40c3eee
+        IGRAPH_ERROR("Cannot create edge selector.", IGRAPH_ENOMEM); /* LCOV_EXCL_LINE */
     }
     IGRAPH_FINALLY(igraph_free, vec);
     IGRAPH_CHECK(igraph_vector_int_init_copy(vec, v));
@@ -1398,21 +1320,12 @@
 
 igraph_error_t igraph_es_path_small(igraph_es_t *es, igraph_bool_t directed, ...) {
     va_list ap;
-<<<<<<< HEAD
     igraph_integer_t i, n = 0;
     igraph_vector_int_t *vec;
 
     vec = IGRAPH_CALLOC(1, igraph_vector_int_t);
     if (vec == 0) {
-        IGRAPH_ERROR("Cannot create edge selector", IGRAPH_ENOMEM); /* LCOV_EXCL_LINE */
-=======
-    long int i, n = 0;
-    es->type = IGRAPH_ES_PATH;
-    es->data.path.mode = directed;
-    es->data.path.ptr = IGRAPH_CALLOC(1, igraph_vector_t);
-    if (es->data.path.ptr == 0) {
-        IGRAPH_ERROR("Cannot create edge selector.", IGRAPH_ENOMEM);
->>>>>>> f40c3eee
+        IGRAPH_ERROR("Cannot create edge selector.", IGRAPH_ENOMEM); /* LCOV_EXCL_LINE */
     }
     IGRAPH_FINALLY(igraph_free, vec);
 
@@ -1538,31 +1451,18 @@
     memcpy(dest, src, sizeof(igraph_es_t));
     switch (dest->type) {
     case IGRAPH_ES_VECTOR:
-<<<<<<< HEAD
         vec = IGRAPH_CALLOC(1, igraph_vector_int_t);
         if (!vec) {
-            IGRAPH_ERROR("Cannot copy edge selector", IGRAPH_ENOMEM); /* LCOV_EXCL_LINE */
-=======
-        dest->data.vecptr = IGRAPH_CALLOC(1, igraph_vector_t);
-        if (!dest->data.vecptr) {
-            IGRAPH_ERROR("Cannot copy edge selector.", IGRAPH_ENOMEM);
->>>>>>> f40c3eee
+            IGRAPH_ERROR("Cannot copy edge selector.", IGRAPH_ENOMEM); /* LCOV_EXCL_LINE */
         }
         IGRAPH_CHECK(igraph_vector_int_init_copy(vec, src->data.vecptr));
         dest->data.vecptr = vec;
         break;
     case IGRAPH_ES_PATH:
     case IGRAPH_ES_PAIRS:
-<<<<<<< HEAD
         vec = IGRAPH_CALLOC(1, igraph_vector_int_t);
         if (!vec) {
-            IGRAPH_ERROR("Cannot copy edge selector", IGRAPH_ENOMEM); /* LCOV_EXCL_LINE */
-=======
-    case IGRAPH_ES_MULTIPAIRS:
-        dest->data.path.ptr = IGRAPH_CALLOC(1, igraph_vector_t);
-        if (!dest->data.path.ptr) {
-            IGRAPH_ERROR("Cannot copy edge selector.", IGRAPH_ENOMEM);
->>>>>>> f40c3eee
+            IGRAPH_ERROR("Cannot copy edge selector.", IGRAPH_ENOMEM); /* LCOV_EXCL_LINE */
         }
         IGRAPH_CHECK(igraph_vector_int_init_copy(vec, src->data.path.ptr));
         dest->data.path.ptr = vec;
@@ -1700,13 +1600,8 @@
         IGRAPH_ERROR("Cannot calculate edge selector length from odd number of vertices.",
                      IGRAPH_EINVAL);
     }
-<<<<<<< HEAD
     if (!igraph_vector_int_isininterval(es->data.path.ptr, 0, no_of_nodes - 1)) {
-        IGRAPH_ERROR("Cannot calculate edge selector length", IGRAPH_EINVVID);
-=======
-    if (!igraph_vector_isininterval(es->data.path.ptr, 0, no_of_nodes - 1)) {
         IGRAPH_ERROR("Cannot calculate edge selector length.", IGRAPH_EINVVID);
->>>>>>> f40c3eee
     }
 
     *result = n / 2;
@@ -1727,13 +1622,8 @@
     igraph_integer_t i, n = igraph_vector_int_size(es->data.path.ptr);
     igraph_integer_t no_of_nodes = igraph_vcount(graph);
 
-<<<<<<< HEAD
     if (!igraph_vector_int_isininterval(es->data.path.ptr, 0, no_of_nodes - 1)) {
-        IGRAPH_ERROR("Cannot calculate selector length", IGRAPH_EINVVID);
-=======
-    if (!igraph_vector_isininterval(es->data.path.ptr, 0, no_of_nodes - 1)) {
         IGRAPH_ERROR("Cannot calculate selector length.", IGRAPH_EINVVID);
->>>>>>> f40c3eee
     }
 
     if (n <= 1) {
@@ -1752,7 +1642,6 @@
     return IGRAPH_SUCCESS;
 }
 
-<<<<<<< HEAD
 static igraph_error_t igraph_i_es_all_between_size(const igraph_t *graph,
                                  const igraph_es_t *es, igraph_integer_t *result) {
     igraph_integer_t no_of_nodes = igraph_vcount(graph);
@@ -1762,7 +1651,7 @@
     igraph_vector_int_t vec;
 
     if (from < 0 || from >= no_of_nodes || to < 0 || to >= no_of_nodes) {
-        IGRAPH_ERROR("Cannot calculate selector length", IGRAPH_EINVVID);
+        IGRAPH_ERROR("Cannot calculate selector length.", IGRAPH_EINVVID);
     }
 
     IGRAPH_VECTOR_INT_INIT_FINALLY(&vec, 0);
@@ -1772,12 +1661,6 @@
     IGRAPH_FINALLY_CLEAN(1);
 
     return IGRAPH_SUCCESS;
-=======
-static int igraph_i_es_multipairs_size(const igraph_t *graph,
-                                       const igraph_es_t *es, igraph_integer_t *result) {
-    IGRAPH_UNUSED(graph); IGRAPH_UNUSED(es); IGRAPH_UNUSED(result);
-    IGRAPH_ERROR("Cannot calculate edge selector length.", IGRAPH_UNIMPLEMENTED);
->>>>>>> f40c3eee
 }
 
 /**************************************************/
@@ -1802,11 +1685,7 @@
 
     vec = IGRAPH_CALLOC(1, igraph_vector_int_t);
     if (vec == 0) {
-<<<<<<< HEAD
-        IGRAPH_ERROR("Cannot create edge iterator", IGRAPH_ENOMEM); /* LCOV_EXCL_LINE */
-=======
-        IGRAPH_ERROR("Cannot create edge iterator.", IGRAPH_ENOMEM);
->>>>>>> f40c3eee
+        IGRAPH_ERROR("Cannot create edge iterator.", IGRAPH_ENOMEM); /* LCOV_EXCL_LINE */
     }
     IGRAPH_FINALLY(igraph_free, vec);
     IGRAPH_VECTOR_INT_INIT_FINALLY(vec, 0);
@@ -1829,11 +1708,7 @@
         IGRAPH_VECTOR_INT_INIT_FINALLY(&adj, 0);
         added = IGRAPH_CALLOC(no_of_edges, igraph_bool_t);
         if (added == 0) {
-<<<<<<< HEAD
-            IGRAPH_ERROR("Cannot create edge iterator", IGRAPH_ENOMEM); /* LCOV_EXCL_LINE */
-=======
-            IGRAPH_ERROR("Cannot create edge iterator.", IGRAPH_ENOMEM);
->>>>>>> f40c3eee
+            IGRAPH_ERROR("Cannot create edge iterator.", IGRAPH_ENOMEM); /* LCOV_EXCL_LINE */
         }
         IGRAPH_FINALLY(igraph_free, added);
         for (i = 0; i < no_of_nodes; i++) {
@@ -1867,7 +1742,6 @@
     igraph_vector_int_t* vec_int;
     igraph_integer_t i, n;
 
-<<<<<<< HEAD
     IGRAPH_VECTOR_INT_INIT_FINALLY(&vec, 0);
     IGRAPH_CHECK(igraph_incident(graph, &vec, es.data.incident.vid, es.data.incident.mode));
 
@@ -1882,14 +1756,6 @@
 
     for (i = 0; i < n; i++) {
         VECTOR(*vec_int)[i] = VECTOR(vec)[i];
-=======
-    if (n % 2 != 0) {
-        IGRAPH_ERROR("Cannot create edge iterator from odd number of vertices.",
-                     IGRAPH_EINVAL);
-    }
-    if (!igraph_vector_isininterval(es.data.path.ptr, 0, no_of_nodes - 1)) {
-        IGRAPH_ERROR("Cannot create edge iterator.", IGRAPH_EINVVID);
->>>>>>> f40c3eee
     }
 
     igraph_vector_int_destroy(&vec);
@@ -1898,28 +1764,8 @@
     eit->type = IGRAPH_EIT_VECTOR;
     eit->pos = 0;
     eit->start = 0;
-<<<<<<< HEAD
     eit->vec = vec_int;
     eit->end = igraph_vector_int_size(vec_int);
-=======
-    eit->end = n / 2;
-    eit->vec = IGRAPH_CALLOC(1, igraph_vector_t);
-    if (eit->vec == 0) {
-        IGRAPH_ERROR("Cannot create edge iterator.", IGRAPH_ENOMEM);
-    }
-    IGRAPH_FINALLY(igraph_free, (igraph_vector_t*)eit->vec);
-    IGRAPH_VECTOR_INIT_FINALLY((igraph_vector_t*)eit->vec, n / 2);
-
-    for (i = 0; i < igraph_vector_size(eit->vec); i++) {
-        long int from = (long int) VECTOR(*es.data.path.ptr)[2 * i];
-        long int to = (long int) VECTOR(*es.data.path.ptr)[2 * i + 1];
-        igraph_integer_t eid;
-        IGRAPH_CHECK(igraph_get_eid(graph, &eid, (igraph_integer_t) from,
-                                    (igraph_integer_t) to, es.data.path.mode,
-                                    /*error=*/ 1));
-        VECTOR(*eit->vec)[i] = eid;
-    }
->>>>>>> f40c3eee
 
     return IGRAPH_SUCCESS;
 }
@@ -1935,18 +1781,13 @@
         IGRAPH_ERROR("Cannot create edge iterator from odd number of vertices.",
                      IGRAPH_EINVAL);
     }
-<<<<<<< HEAD
     if (!igraph_vector_int_isininterval(es.data.path.ptr, 0, no_of_nodes - 1)) {
-        IGRAPH_ERROR("Cannot create edge iterator", IGRAPH_EINVVID);
-=======
-    if (!igraph_vector_isininterval(es.data.path.ptr, 0, no_of_nodes - 1)) {
         IGRAPH_ERROR("Cannot create edge iterator.", IGRAPH_EINVVID);
->>>>>>> f40c3eee
     }
 
     vec = IGRAPH_CALLOC(1, igraph_vector_int_t);
     if (vec == 0) {
-        IGRAPH_ERROR("Cannot create edge iterator", IGRAPH_ENOMEM); /* LCOV_EXCL_LINE */
+        IGRAPH_ERROR("Cannot create edge iterator.", IGRAPH_ENOMEM); /* LCOV_EXCL_LINE */
     }
     IGRAPH_FINALLY(igraph_free, vec);
     IGRAPH_VECTOR_INT_INIT_FINALLY(vec, n / 2);
@@ -1966,20 +1807,7 @@
     eit->pos = 0;
     eit->start = 0;
     eit->end = n / 2;
-<<<<<<< HEAD
     eit->vec = vec;
-=======
-    eit->vec = IGRAPH_CALLOC(1, igraph_vector_t);
-    if (eit->vec == 0) {
-        IGRAPH_ERROR("Cannot create edge iterator.", IGRAPH_ENOMEM);
-    }
-    IGRAPH_FINALLY(igraph_free, (igraph_vector_t*)eit->vec);
-    IGRAPH_VECTOR_INIT_FINALLY((igraph_vector_t*)eit->vec, n / 2);
-
-    IGRAPH_CHECK(igraph_get_eids_multi(graph, (igraph_vector_t *) eit->vec,
-                                       /*pairs=*/ es.data.path.ptr, /*path=*/ 0,
-                                       es.data.path.mode, /*error=*/ 1));
->>>>>>> f40c3eee
 
     return IGRAPH_SUCCESS;
 }
@@ -2125,13 +1953,8 @@
         eit->pos = 0;
         eit->start = 0;
         eit->vec = es.data.vecptr;
-<<<<<<< HEAD
         eit->end = igraph_vector_int_size(eit->vec);
         if (!igraph_vector_int_isininterval(eit->vec, 0, igraph_ecount(graph) - 1)) {
-=======
-        eit->end = igraph_vector_size(eit->vec);
-        if (!igraph_vector_isininterval(eit->vec, 0, igraph_ecount(graph) - 1)) {
->>>>>>> f40c3eee
             IGRAPH_ERROR("Cannot create iterator, invalid edge ID.", IGRAPH_EINVAL);
         }
         break;
