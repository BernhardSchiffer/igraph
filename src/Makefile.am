--- conflicted
+++ resolved
@@ -386,13 +386,9 @@
 			     random_walk.c \
 				 igraph_cliquer.c cliquer/cliquer.c cliquer/cliquer_graph.c cliquer/reorder.c \
 				 coloring.c \
-<<<<<<< HEAD
 				 degree_sequence.cpp \
-				 shortest_paths.c
-=======
-				 degree_sequence.cpp \ 
+				 shortest_paths.c \
 				 igraph_eulerian.c 
->>>>>>> f6c78997
 
 if INTERNAL_F2C
 else
