/* -*- mode: C -*-  */
/*
   IGraph library.
   Copyright (C) 2005-2012  Gabor Csardi <csardi.gabor@gmail.com>
   334 Harvard street, Cambridge, MA 02139 USA

   This program is free software; you can redistribute it and/or modify
   it under the terms of the GNU General Public License as published by
   the Free Software Foundation; either version 2 of the License, or
   (at your option) any later version.

   This program is distributed in the hope that it will be useful,
   but WITHOUT ANY WARRANTY; without even the implied warranty of
   MERCHANTABILITY or FITNESS FOR A PARTICULAR PURPOSE.  See the
   GNU General Public License for more details.

   You should have received a copy of the GNU General Public License
   along with this program; if not, write to the Free Software
   Foundation, Inc., 51 Franklin Street, Fifth Floor, Boston, MA
   02110-1301 USA

*/

#include "config.h"
#include "igraph_error.h"
#include "igraph_types.h"

#include <stdio.h>
#include <stdlib.h>
#include <stdarg.h>

/* Detecting ASan with GCC:
 *   https://gcc.gnu.org/onlinedocs/cpp/Common-Predefined-Macros.html
 * Detecting ASan with Clang:
 *   https://clang.llvm.org/docs/AddressSanitizer.html#conditional-compilation-with-has-feature-address-sanitizer
 */
#if defined(__SANITIZE_ADDRESS__)
#  define IGRAPH_SANITIZER_AVAILABLE 1
#elif defined(__has_feature)
#  if __has_feature(address_sanitizer)
#    define IGRAPH_SANITIZER_AVAILABLE 1
#  endif
#endif

#ifdef IGRAPH_SANITIZER_AVAILABLE
#include <sanitizer/asan_interface.h>
#endif

#ifdef USING_R
#include <R.h>
#endif

/***** Helper functions *****/

/* All calls to abort() in this compilation unit must go through igraph_abort(),
 * in order to make it easy for igraph's R interface to not have any reference to abort(),
 * which is disallowed by CRAN.
 *
 * Since the R interface sets its own error / fatal error handlers, this function
 * is never actually called by it.
 *
 * Note that some of the other #ifndef USING_R's in this file are still needed
 * to avoid references to fprintf and stderr.
 */
static IGRAPH_FUNCATTR_NORETURN void igraph_abort() {
#ifndef USING_R
#ifdef IGRAPH_SANITIZER_AVAILABLE
    fprintf(stderr, "\nStack trace:\n");
    __sanitizer_print_stack_trace();
#endif
    abort();
#else
    /* R's error() function is declared 'noreturn'. We use it here to satisfy the compiler that igraph_abort() does indeed not return. */
    error("igraph_abort() was called. This should never happen. Please report this as an igraph bug, along with steps to reproduce it.");
#endif
}


/***** Handling errors *****/

static IGRAPH_THREAD_LOCAL igraph_error_handler_t *igraph_i_error_handler = 0;
static IGRAPH_THREAD_LOCAL char igraph_i_errormsg_buffer[500];
static IGRAPH_THREAD_LOCAL char igraph_i_warningmsg_buffer[500];
static IGRAPH_THREAD_LOCAL char igraph_i_fatalmsg_buffer[500];

/* Error strings corresponding to each igraph_error_type_t enum value. */
static const char *igraph_i_error_strings[] = {
    /*  0 */ "No error",
    /*  1 */ "Failed",
    /*  2 */ "Out of memory",
    /*  3 */ "Parse error",
    /*  4 */ "Invalid value",
    /*  5 */ "Already exists",
    /*  6 */ "Invalid edge vector",
    /*  7 */ "Invalid vertex ID",
    /*  8 */ "Non-square matrix",
    /*  9 */ "Invalid mode",
    /* 10 */ "File operation error",
    /* 11 */ "Unfold infinite iterator",
    /* 12 */ "Unimplemented function call",
    /* 13 */ "Interrupted",
    /* 14 */ "Numeric procedure did not converge",
    /* 15 */ "Matrix-vector product failed",
    /* 16 */ "N must be positive",
    /* 17 */ "NEV must be positive",
    /* 18 */ "NCV must be greater than NEV and less than or equal to N "
    "(and for the non-symmetric solver NCV-NEV >=2 must also hold)",
    /* 19 */ "Maximum number of iterations should be positive",
    /* 20 */ "Invalid WHICH parameter",
    /* 21 */ "Invalid BMAT parameter",
    /* 22 */ "WORKL is too small",
    /* 23 */ "LAPACK error in tridiagonal eigenvalue calculation",
    /* 24 */ "Starting vector is zero",
    /* 25 */ "MODE is invalid",
    /* 26 */ "MODE and BMAT are not compatible",
    /* 27 */ "ISHIFT must be 0 or 1",
    /* 28 */ "NEV and WHICH='BE' are incompatible",
    /* 29 */ "Could not build an Arnoldi factorization",
    /* 30 */ "No eigenvalues to sufficient accuracy",
    /* 31 */ "HOWMNY is invalid",
    /* 32 */ "HOWMNY='S' is not implemented",
    /* 33 */ "Different number of converged Ritz values",
    /* 34 */ "Error from calculation of a real Schur form",
    /* 35 */ "LAPACK (dtrevc) error for calculating eigenvectors",
    /* 36 */ "Unknown ARPACK error",
    /* 37 */ "Negative loop detected while calculating shortest paths",
    /* 38 */ "Internal error, likely a bug in igraph",
    /* 39 */ "Maximum number of iterations reached",
    /* 40 */ "No shifts could be applied during a cycle of the "
    "Implicitly restarted Arnoldi iteration. One possibility "
    "is to increase the size of NCV relative to NEV",
    /* 41 */ "The Schur form computed by LAPACK routine dlahqr "
    "could not be reordered by LAPACK routine dtrsen.",
    /* 42 */ "Big integer division by zero",
    /* 43 */ "GLPK Error, GLP_EBOUND",
    /* 44 */ "GLPK Error, GLP_EROOT",
    /* 45 */ "GLPK Error, GLP_ENOPFS",
    /* 46 */ "GLPK Error, GLP_ENODFS",
    /* 47 */ "GLPK Error, GLP_EFAIL",
    /* 48 */ "GLPK Error, GLP_EMIPGAP",
    /* 49 */ "GLPK Error, GLP_ETMLIM",
    /* 50 */ "GLPK Error, GLP_STOP",
    /* 51 */ "Internal attribute handler error",
    /* 52 */ "Unimplemented attribute combination for this type",
    /* 53 */ "LAPACK call resulted in an error",
    /* 54 */ "Internal DrL error",
    /* 55 */ "Integer or double overflow",
    /* 56 */ "Internal GPLK error",
    /* 57 */ "CPU time exceeded",
    /* 58 */ "Integer or double underflow",
    /* 59 */ "Random walk got stuck",
    /* 60 */ "Search stopped; this error should never be visible to the user, "
    "please report this error along with the steps to reproduce it."
};

const char* igraph_strerror(const igraph_error_t igraph_errno) {
    if (igraph_errno < 0 ||
        ((unsigned long)igraph_errno) >= sizeof(igraph_i_error_strings) / sizeof(char *)) {
        return "Invalid error code; no error string available.";
    }
    return igraph_i_error_strings[igraph_errno];
}

igraph_error_t igraph_error(const char *reason, const char *file, int line,
                 igraph_error_t igraph_errno) {

    if (igraph_i_error_handler) {
        igraph_i_error_handler(reason, file, line, igraph_errno);
#ifndef USING_R
    }  else {
        igraph_error_handler_abort(reason, file, line, igraph_errno);
#endif
    }
    return igraph_errno;
}

igraph_error_t igraph_errorf(const char *reason, const char *file, int line,
                  igraph_error_t igraph_errno, ...) {
    va_list ap;
    va_start(ap, igraph_errno);
    vsnprintf(igraph_i_errormsg_buffer,
              sizeof(igraph_i_errormsg_buffer) / sizeof(char), reason, ap);
    return igraph_error(igraph_i_errormsg_buffer, file, line, igraph_errno);
}

igraph_error_t igraph_errorvf(const char *reason, const char *file, int line,
                   igraph_error_t igraph_errno, va_list ap) {
    vsnprintf(igraph_i_errormsg_buffer,
              sizeof(igraph_i_errormsg_buffer) / sizeof(char), reason, ap);
    return igraph_error(igraph_i_errormsg_buffer, file, line, igraph_errno);
}

#ifndef USING_R
void igraph_error_handler_abort(const char *reason, const char *file,
                                int line, igraph_error_t igraph_errno) {
    fprintf(stderr, "Error at %s:%i : %s - %s.\n",
            file, line, reason, igraph_strerror(igraph_errno));
    igraph_abort();
}
#endif

void igraph_error_handler_ignore(const char *reason, const char *file,
                                 int line, igraph_error_t igraph_errno) {
    IGRAPH_UNUSED(reason);
    IGRAPH_UNUSED(file);
    IGRAPH_UNUSED(line);
    IGRAPH_UNUSED(igraph_errno);

    IGRAPH_FINALLY_FREE();
}

#ifndef USING_R
void igraph_error_handler_printignore(const char *reason, const char *file,
<<<<<<< HEAD
                                      int line, igraph_error_t igraph_errno) {
    IGRAPH_FINALLY_FREE();
=======
                                      int line, int igraph_errno) {
>>>>>>> 4bae027e
    fprintf(stderr, "Error at %s:%i : %s - %s.\n",
            file, line, reason, igraph_strerror(igraph_errno));
    IGRAPH_FINALLY_FREE();
}
#endif

igraph_error_handler_t *igraph_set_error_handler(igraph_error_handler_t *new_handler) {
    igraph_error_handler_t *previous_handler = igraph_i_error_handler;
    igraph_i_error_handler = new_handler;
    return previous_handler;
}


/***** "Finally" stack *****/

IGRAPH_THREAD_LOCAL struct igraph_i_protectedPtr igraph_i_finally_stack[100];

/*
 * Adds another element to the free list
 */

void IGRAPH_FINALLY_REAL(void (*func)(void*), void* ptr) {
    int no = igraph_i_finally_stack[0].all;
    if (no < 0) {
        IGRAPH_FATALF("Corrupt finally stack: it contains %d elements.", no);
    }
    if (no >= 100) {
        IGRAPH_FATALF("Finally stack too large: it contains %d elements.", no);
    }
    igraph_i_finally_stack[no].ptr = ptr;
    igraph_i_finally_stack[no].func = func;
    igraph_i_finally_stack[0].all ++;
    /* printf("--> Finally stack contains now %d elements\n", igraph_i_finally_stack[0].all); */
}

void IGRAPH_FINALLY_CLEAN(int minus) {
    igraph_i_finally_stack[0].all -= minus;
    if (igraph_i_finally_stack[0].all < 0) {
        int left = igraph_i_finally_stack[0].all + minus;
        /* Set to zero in case fatal error handler does a longjmp instead of terminating the process: */
        igraph_i_finally_stack[0].all = 0;
        IGRAPH_FATALF("Corrupt finally stack: trying to pop %d element(s) when only %d left.", minus, left);
    }
    /* printf("<-- Finally stack contains now %d elements\n", igraph_i_finally_stack[0].all); */
}

void IGRAPH_FINALLY_FREE(void) {
    int p;
    /*   printf("[X] Finally stack will be cleaned (contained %d elements)\n", igraph_i_finally_stack[0].all);  */
    for (p = igraph_i_finally_stack[0].all - 1; p >= 0; p--) {
        igraph_i_finally_stack[p].func(igraph_i_finally_stack[p].ptr);
    }
    igraph_i_finally_stack[0].all = 0;
}

int IGRAPH_FINALLY_STACK_SIZE(void) {
    return igraph_i_finally_stack[0].all;
}


/***** Handling warnings *****/

static IGRAPH_THREAD_LOCAL igraph_warning_handler_t *igraph_i_warning_handler = 0;

/**
 * \function igraph_warning_handler_ignore
 * \brief Ignores all warnings.
 *
 * This warning handler function simply ignores all warnings.
 * \param reason Textual description of the warning.
 * \param file The source file in which the warning was noticed.
 * \param line The number of line in the source file which triggered the
 *         warning..
 * \param igraph_errno Warnings could have potentially error codes as well,
 *        but this is currently not used in igraph.
 */

void igraph_warning_handler_ignore(const char *reason, const char *file,
                                   int line, igraph_error_t igraph_errno) {
    IGRAPH_UNUSED(reason);
    IGRAPH_UNUSED(file);
    IGRAPH_UNUSED(line);
    IGRAPH_UNUSED(igraph_errno);
}

#ifndef USING_R

/**
 * \function igraph_warning_handler_print
 * \brief Prints all warnings to the standard error.
 *
 * This warning handler function simply prints all warnings to the
 * standard error.
 * \param reason Textual description of the warning.
 * \param file The source file in which the warning was noticed.
 * \param line The number of line in the source file which triggered the
 *         warning..
 * \param igraph_errno Warnings could have potentially error codes as well,
 *        but this is currently not used in igraph.
 */

void igraph_warning_handler_print(const char *reason, const char *file,
                                  int line, igraph_error_t igraph_errno) {
    IGRAPH_UNUSED(igraph_errno);
    fprintf(stderr, "Warning at %s:%i : %s\n", file, line, reason);
}
#endif

igraph_error_t igraph_warning(const char *reason, const char *file, int line,
                   igraph_error_t igraph_errno) {

    if (igraph_i_warning_handler) {
        igraph_i_warning_handler(reason, file, line, igraph_errno);
#ifndef USING_R
    }  else {
        igraph_warning_handler_print(reason, file, line, igraph_errno);
#endif
    }
    return igraph_errno;
}

igraph_error_t igraph_warningf(const char *reason, const char *file, int line,
                    igraph_error_t igraph_errno, ...) {
    va_list ap;
    va_start(ap, igraph_errno);
    vsnprintf(igraph_i_warningmsg_buffer,
              sizeof(igraph_i_warningmsg_buffer) / sizeof(char), reason, ap);
    return igraph_warning(igraph_i_warningmsg_buffer, file, line,
                          igraph_errno);
}

igraph_warning_handler_t *igraph_set_warning_handler(igraph_warning_handler_t *new_handler) {
    igraph_warning_handler_t *previous_handler = igraph_i_warning_handler;
    igraph_i_warning_handler = new_handler;
    return previous_handler;
}


/***** Handling fatal errors *****/

static IGRAPH_THREAD_LOCAL igraph_fatal_handler_t *igraph_i_fatal_handler = NULL;

igraph_fatal_handler_t *igraph_set_fatal_handler(igraph_fatal_handler_t *new_handler) {
    igraph_fatal_handler_t *previous_handler = igraph_i_fatal_handler;
    igraph_i_fatal_handler = new_handler;
    return previous_handler;
}

#ifndef USING_R
void igraph_fatal_handler_abort(const char *reason, const char *file, int line) {
    fprintf(stderr, "Fatal error at %s:%i : %s\n", file, line, reason);
    igraph_abort();
}
#endif

void igraph_fatal(const char *reason, const char *file, int line) {
    if (igraph_i_fatal_handler) {
        igraph_i_fatal_handler(reason, file, line);
#ifndef USING_R
    }  else {
        igraph_fatal_handler_abort(reason, file, line);
#endif
    }
    /* The following line should never be reached, as fatal error handlers are not supposed to return.
       It is here to satisfy the compiler that this function indeed does not return. */
    igraph_abort();
}

void igraph_fatalf(const char *reason, const char *file, int line, ...) {
    va_list ap;
    va_start(ap, line);
    vsnprintf(igraph_i_fatalmsg_buffer, sizeof(igraph_i_fatalmsg_buffer) / sizeof(char), reason, ap);
    va_end(ap);
    igraph_fatal(igraph_i_fatalmsg_buffer, file, line);
}<|MERGE_RESOLUTION|>--- conflicted
+++ resolved
@@ -211,12 +211,7 @@
 
 #ifndef USING_R
 void igraph_error_handler_printignore(const char *reason, const char *file,
-<<<<<<< HEAD
                                       int line, igraph_error_t igraph_errno) {
-    IGRAPH_FINALLY_FREE();
-=======
-                                      int line, int igraph_errno) {
->>>>>>> 4bae027e
     fprintf(stderr, "Error at %s:%i : %s - %s.\n",
             file, line, reason, igraph_strerror(igraph_errno));
     IGRAPH_FINALLY_FREE();
