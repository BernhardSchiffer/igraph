--- conflicted
+++ resolved
@@ -311,11 +311,8 @@
   misc/sir.c
   misc/spanning_trees.c
 
-<<<<<<< HEAD
   spatial/delaunay.c
-=======
   spatial/convex_hull.c
->>>>>>> be53d68e
   spatial/nearest_neighbor.cpp
 
   internal/glpk_support.c
