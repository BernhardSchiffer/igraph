--- conflicted
+++ resolved
@@ -160,14 +160,9 @@
             }
 
             neis = igraph_adjlist_get(&adjlist, act);
-<<<<<<< HEAD
-            for (j = 0; j < igraph_vector_int_size(neis); j++) {
+            igraph_integer_t nei_count = igraph_vector_int_size(neis);
+            for (j = 0; j < nei_count; j++) {
                 igraph_integer_t neighbor = VECTOR(*neis)[j];
-=======
-            long int nei_count = igraph_vector_int_size(neis);
-            for (j = 0; j < nei_count; j++) {
-                long int neighbor = (long int) VECTOR(*neis)[j];
->>>>>>> 16f8692a
                 if (already_counted[neighbor] == i + 1) {
                     continue;
                 }
