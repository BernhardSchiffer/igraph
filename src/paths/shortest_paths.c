/* -*- mode: C -*-  */
/* vim:set ts=4 sw=4 sts=4 et: */
/*
   IGraph library.
   Copyright (C) 2005-2020  The igraph development team <igraph@igraph.org>

   This program is free software; you can redistribute it and/or modify
   it under the terms of the GNU General Public License as published by
   the Free Software Foundation; either version 2 of the License, or
   (at your option) any later version.

   This program is distributed in the hope that it will be useful,
   but WITHOUT ANY WARRANTY; without even the implied warranty of
   MERCHANTABILITY or FITNESS FOR A PARTICULAR PURPOSE.  See the
   GNU General Public License for more details.

   You should have received a copy of the GNU General Public License
   along with this program.  If not, see <https://www.gnu.org/licenses/>.
*/

#include "igraph_paths.h"

#include "igraph_adjlist.h"
#include "igraph_interface.h"
#include "igraph_dqueue.h"
#include "igraph_memory.h"
#include "igraph_progress.h"

#include "core/indheap.h"
#include "core/interruption.h"

#include <string.h>

/*****************************************************/
/***** Average path length and global efficiency *****/
/*****************************************************/

/* Computes the average of pairwise distances (used for igraph_average_path_length),
 * or of inverse pairwise distances (used for igraph_global_efficiency), in an unweighted graph. */
static igraph_error_t igraph_i_average_path_length_unweighted(
        const igraph_t *graph,
        igraph_real_t *res,
        igraph_real_t *unconnected_pairs, /* if not NULL, will be set to the no. of non-connected ordered vertex pairs */
        const igraph_bool_t directed,
        const igraph_bool_t invert, /* average inverse distances instead of distances */
        const igraph_bool_t unconn  /* average over connected pairs instead of all pairs */)
{
    igraph_integer_t no_of_nodes = igraph_vcount(graph);
    igraph_integer_t source, j, n;
    igraph_integer_t *already_added;
    igraph_real_t no_of_pairs = no_of_nodes > 0 ? no_of_nodes * (no_of_nodes - 1.0) : 0.0; /* no. of ordered vertex pairs */
    igraph_real_t no_of_conn_pairs = 0.0; /* no. of ordered pairs between which there is a path */

    igraph_dqueue_int_t q = IGRAPH_DQUEUE_NULL;
    igraph_vector_int_t *neis;
    igraph_adjlist_t allneis;

    *res = 0;
    already_added = IGRAPH_CALLOC(no_of_nodes, igraph_integer_t);
    if (already_added == 0) {
        IGRAPH_ERROR("Average path length calculation failed", IGRAPH_ENOMEM);
    }
    IGRAPH_FINALLY(igraph_free, already_added);
    IGRAPH_DQUEUE_INT_INIT_FINALLY(&q, 100);

    IGRAPH_CHECK(igraph_adjlist_init(
        graph, &allneis,
        directed ? IGRAPH_OUT : IGRAPH_ALL,
        IGRAPH_LOOPS, IGRAPH_MULTIPLE
    ));
    IGRAPH_FINALLY(igraph_adjlist_destroy, &allneis);

    for (source = 0; source < no_of_nodes; source++) {
        IGRAPH_CHECK(igraph_dqueue_int_push(&q, source));
        IGRAPH_CHECK(igraph_dqueue_int_push(&q, 0));
        already_added[source] = source + 1;

        IGRAPH_ALLOW_INTERRUPTION();

        while (!igraph_dqueue_int_empty(&q)) {
            igraph_integer_t actnode = igraph_dqueue_int_pop(&q);
            igraph_integer_t actdist = igraph_dqueue_int_pop(&q);

            neis = igraph_adjlist_get(&allneis, actnode);
            n = igraph_vector_int_size(neis);
            for (j = 0; j < n; j++) {
                igraph_integer_t neighbor = VECTOR(*neis)[j];
                if (already_added[neighbor] == source + 1) {
                    continue;
                }
                already_added[neighbor] = source + 1;
                if (invert) {
                    *res += 1.0/(actdist + 1.0);
                } else {
                    *res += actdist + 1.0;
                }
                no_of_conn_pairs += 1;
                IGRAPH_CHECK(igraph_dqueue_int_push(&q, neighbor));
                IGRAPH_CHECK(igraph_dqueue_int_push(&q, actdist + 1));
            }
        } /* while !igraph_dqueue_int_empty */
    } /* for source < no_of_nodes */


    if (no_of_pairs == 0) {
        *res = IGRAPH_NAN; /* can't average zero items */
    } else {
        if (unconn) { /* average over connected pairs */
            if (no_of_conn_pairs == 0) {
                *res = IGRAPH_NAN; /* can't average zero items */
            } else {
                *res /= no_of_conn_pairs;
            }
        } else { /* average over all pairs */
            /* no_of_conn_pairs < no_of_pairs implies that the graph is disconnected */
            if (no_of_conn_pairs < no_of_pairs && ! invert) {
                /* When invert=false, assume the distance between non-connected pairs to be infinity */
                *res = IGRAPH_INFINITY;
            } else {
                /* When invert=true, assume the inverse distance between non-connected pairs
                 * to be zero. Therefore, no special treatment is needed for disconnected graphs. */
                *res /= no_of_pairs;
            }
        }
    }

    if (unconnected_pairs)
        *unconnected_pairs = no_of_pairs - no_of_conn_pairs;

    /* clean */
    IGRAPH_FREE(already_added);
    igraph_dqueue_int_destroy(&q);
    igraph_adjlist_destroy(&allneis);
    IGRAPH_FINALLY_CLEAN(3);

    return IGRAPH_SUCCESS;
}


/* Computes the average of pairwise distances (used for igraph_average_path_length_dijkstra),
 * or of inverse pairwise distances (used for igraph_global_efficiency), in an unweighted graph.
 * Uses Dijkstra's algorithm, therefore all weights must be non-negative.
 */
static igraph_error_t igraph_i_average_path_length_dijkstra(
        const igraph_t *graph,
        igraph_real_t *res,
        igraph_real_t *unconnected_pairs,
        const igraph_vector_t *weights,
        const igraph_bool_t directed,
        const igraph_bool_t invert, /* average inverse distances instead of distances */
        const igraph_bool_t unconn  /* average over connected pairs instead of all pairs */)
{

    /* Implementation details. This is the basic Dijkstra algorithm,
       with a binary heap. The heap is indexed, i.e. it stores not only
       the distances, but also which vertex they belong to.

       From now on we use a 2-way heap, so the distances can be queried
       directly from the heap.

       Dirty tricks:
       - the opposite of the distance is stored in the heap, as it is a
         maximum heap and we need a minimum heap.
       - we don't use IGRAPH_INFINITY in the res matrix during the
         computation, as IGRAPH_FINITE() might involve a function call
         and we want to spare that. -1 will denote infinity instead.
    */

    igraph_integer_t no_of_nodes = igraph_vcount(graph);
    igraph_integer_t no_of_edges = igraph_ecount(graph);
    igraph_2wheap_t Q;
    igraph_lazy_inclist_t inclist;
    igraph_integer_t source, j;
    igraph_real_t no_of_pairs;
    igraph_real_t no_of_conn_pairs = 0.0; /* no. of ordered pairs between which there is a path */

    if (!weights) {
        return igraph_i_average_path_length_unweighted(graph, res, unconnected_pairs, directed, invert, unconn);
    }

    if (igraph_vector_size(weights) != no_of_edges) {
        IGRAPH_ERRORF("Weight vector length (%" IGRAPH_PRId ") does not match the number of edges (%" IGRAPH_PRId ").",
                      IGRAPH_EINVAL, igraph_vector_size(weights), no_of_edges);
    }
    if (no_of_edges > 0) {
        igraph_real_t min = igraph_vector_min(weights);
        if (min < 0) {
            IGRAPH_ERRORF("Weight vector must be non-negative, got %g.", IGRAPH_EINVAL, min);
        }
        else if (igraph_is_nan(min)) {
            IGRAPH_ERROR("Weight vector must not contain NaN values.", IGRAPH_EINVAL);
        }
    }

    /* Avoid returning a negative zero, which would be printed as -0 in tests. */
    if (no_of_nodes > 0) {
        no_of_pairs = no_of_nodes * (no_of_nodes - 1.0);
    } else {
        no_of_pairs = 0;
    }

    IGRAPH_CHECK(igraph_2wheap_init(&Q, no_of_nodes));
    IGRAPH_FINALLY(igraph_2wheap_destroy, &Q);
    IGRAPH_CHECK(igraph_lazy_inclist_init(
        graph, &inclist, directed ? IGRAPH_OUT : IGRAPH_ALL, IGRAPH_LOOPS
    ));
    IGRAPH_FINALLY(igraph_lazy_inclist_destroy, &inclist);

    *res = 0.0;

    for (source = 0; source < no_of_nodes; ++source) {

        IGRAPH_ALLOW_INTERRUPTION();

        igraph_2wheap_clear(&Q);
        igraph_2wheap_push_with_index(&Q, source, -1.0);

        while (!igraph_2wheap_empty(&Q)) {
            igraph_integer_t minnei = igraph_2wheap_max_index(&Q);
            igraph_real_t mindist = -igraph_2wheap_deactivate_max(&Q);
            igraph_vector_int_t *neis;
            igraph_integer_t nlen;

            if (minnei != source) {
                if (invert) {
                    *res += 1.0/(mindist - 1.0);
                } else {
                    *res += mindist - 1.0;
                }
                no_of_conn_pairs += 1;
            }

            /* Now check all neighbors of 'minnei' for a shorter path */
            neis = igraph_lazy_inclist_get(&inclist, minnei);
            nlen = igraph_vector_int_size(neis);
            for (j = 0; j < nlen; j++) {
                igraph_integer_t edge = VECTOR(*neis)[j];
                igraph_integer_t tto = IGRAPH_OTHER(graph, edge, minnei);
                igraph_real_t altdist = mindist + VECTOR(*weights)[edge];
                igraph_bool_t active = igraph_2wheap_has_active(&Q, tto);
                igraph_bool_t has = igraph_2wheap_has_elem(&Q, tto);
                igraph_real_t curdist = active ? -igraph_2wheap_get(&Q, tto) : 0.0;
                if (!has) {
                    /* This is the first non-infinite distance */
                    IGRAPH_CHECK(igraph_2wheap_push_with_index(&Q, tto, -altdist));
                } else if (altdist < curdist) {
                    /* This is a shorter path */
                    IGRAPH_CHECK(igraph_2wheap_modify(&Q, tto, -altdist));
                }
            }
        } /* !igraph_2wheap_empty(&Q) */
    } /* for source < no_of_nodes */

    if (no_of_pairs == 0) {
        *res = IGRAPH_NAN; /* can't average zero items */
    } else {
        if (unconn) { /* average over connected pairs */
            if (no_of_conn_pairs == 0) {
                *res = IGRAPH_NAN; /* can't average zero items */
            } else {
                *res /= no_of_conn_pairs;
            }
        } else { /* average over all pairs */
            /* no_of_conn_pairs < no_of_pairs implies that the graph is disconnected */
            if (no_of_conn_pairs < no_of_pairs && ! invert) {
                *res = IGRAPH_INFINITY;
            } else {
                *res /= no_of_pairs;
            }
        }
    }

    if (unconnected_pairs)
        *unconnected_pairs = no_of_pairs - no_of_conn_pairs;

    igraph_lazy_inclist_destroy(&inclist);
    igraph_2wheap_destroy(&Q);
    IGRAPH_FINALLY_CLEAN(2);

    return IGRAPH_SUCCESS;
}


/**
 * \ingroup structural
 * \function igraph_average_path_length
 * \brief Calculates the average unweighted shortest path length between all vertex pairs.
 *
 * </para><para>
 * If no vertex pairs can be included in the calculation, for example because the graph
 * has fewer than two vertices, or if the graph has no edges and \c unconn is set to \c TRUE,
 * NaN is returned.
 *
 * \param graph The graph object.
 * \param res Pointer to a real number, this will contain the result.
 * \param unconn_pairs Pointer to a real number. If not a null pointer, the number of
 *    ordered vertex pairs where the second vertex is unreachable from the first one
 *    will be stored here.
 * \param directed Boolean, whether to consider directed
 *    paths. Ignored for undirected graphs.
 * \param unconn What to do if the graph is not connected. If
 *    \c TRUE, only those vertex pairs will be included in the calculation
 *    between which there is a path. If \c FALSE, \c IGRAPH_INFINITY is returned
 *    for disconnected graphs.
 * \return Error code:
 *         \c IGRAPH_ENOMEM, not enough memory for data structures
 *
 * Time complexity: O(|V| |E|), the number of vertices times the number of edges.
 *
 * \sa \ref igraph_average_path_length_dijkstra() for the weighted version.
 *
 * \example examples/simple/igraph_average_path_length.c
 */

igraph_error_t igraph_average_path_length(const igraph_t *graph,
                               igraph_real_t *res, igraph_real_t *unconn_pairs,
                               igraph_bool_t directed, igraph_bool_t unconn)
{
    return igraph_i_average_path_length_unweighted(graph, res, unconn_pairs, directed, /* invert= */ 0, unconn);
}


/**
 * \ingroup structural
 * \function igraph_average_path_length_dijkstra
 * \brief Calculates the average weighted shortest path length between all vertex pairs.
 *
 * </para><para>
 * If no vertex pairs can be included in the calculation, for example because the graph
 * has fewer than two vertices, or if the graph has no edges and \c unconn is set to \c TRUE,
 * NaN is returned.
 *
 * </para><para>
 * All distinct ordered vertex pairs are taken into account.
 *
 * \param graph The graph object.
 * \param res Pointer to a real number, this will contain the result.
 * \param unconn_pairs Pointer to a real number. If not a null pointer, the number of
 *    ordered vertex pairs where the second vertex is unreachable from the first one
 *    will be stored here.
 * \param weights The edge weights. All edge weights must be
 *       non-negative for Dijkstra's algorithm to work. Additionally, no
 *       edge weight may be NaN. If either case does not hold, an error
 *       is returned. If this is a null pointer, then the unweighted
 *       version, \ref igraph_average_path_length() is called.
 * \param directed Boolean, whether to consider directed paths.
 *    Ignored for undirected graphs.
 * \param unconn If \c TRUE, only those pairs are considered for the calculation
 *    between which there is a path. If \c FALSE, \c IGRAPH_INFINITY is returned
 *    for disconnected graphs.
 * \return Error code:
 *         \clist
 *         \cli IGRAPH_ENOMEM
 *              not enough memory for data structures
 *         \cli IGRAPH_EINVAL
 *              invalid weight vector
 *         \endclist
 *
 * Time complexity: O(|V| |E| log|E| + |V|), where |V| is the number of
 * vertices and |E| is the number of edges.
 *
 * \sa \ref igraph_average_path_length() for a slightly faster unweighted version.
 *
 * \example examples/simple/igraph_grg_game.c
 */

igraph_error_t igraph_average_path_length_dijkstra(const igraph_t *graph,
                                        igraph_real_t *res, igraph_real_t *unconn_pairs,
                                        const igraph_vector_t *weights,
                                        igraph_bool_t directed, igraph_bool_t unconn)
{
    return igraph_i_average_path_length_dijkstra(graph, res, unconn_pairs, weights, directed, /* invert= */ 0, unconn);
}


/**
 * \ingroup structural
 * \function igraph_global_efficiency
 * \brief Calculates the global efficiency of a network.
 *
 * </para><para>
 * The global efficiency of a network is defined as the average of inverse distances
 * between all pairs of vertices: <code>E_g = 1/(N*(N-1)) sum_{i!=j} 1/d_ij</code>,
 * where N is the number of vertices.
 * The inverse distance between pairs that are not reachable from each other is considered
 * to be zero. For graphs with fewer than 2 vertices, NaN is returned.
 *
 * </para><para>
 * Reference:
 * V. Latora and M. Marchiori,
 * Efficient Behavior of Small-World Networks,
 * Phys. Rev. Lett. 87, 198701 (2001).
 * https://dx.doi.org/10.1103/PhysRevLett.87.198701
 *
 * \param graph The graph object.
 * \param res Pointer to a real number, this will contain the result.
 * \param weights The edge weights. All edge weights must be
 *       non-negative for Dijkstra's algorithm to work. Additionally, no
 *       edge weight may be NaN. If either case does not hold, an error
 *       is returned. If this is a null pointer, then the unweighted
 *       version, \ref igraph_average_path_length() is used in calculating
 *       the global efficiency.
 * \param directed Boolean, whether to consider directed paths.
 *    Ignored for undirected graphs.
 * \return Error code:
 *         \clist
 *         \cli IGRAPH_ENOMEM
 *              not enough memory for data structures
 *         \cli IGRAPH_EINVAL
 *              invalid weight vector
 *         \endclist
 *
 * Time complexity: O(|V| |E| log|E| + |V|) for weighted graphs and
 * O(|V| |E|) for unweighted ones. |V| denotes the number of
 * vertices and |E| denotes the number of edges.
 *
 */

igraph_error_t igraph_global_efficiency(const igraph_t *graph, igraph_real_t *res,
                             const igraph_vector_t *weights,
                             igraph_bool_t directed)
{
    return igraph_i_average_path_length_dijkstra(graph, res, NULL, weights, directed, /* invert= */ 1, /* unconn= */ 0);
}


/****************************/
/***** Local efficiency *****/
/****************************/

static igraph_error_t igraph_i_local_efficiency_unweighted(
        const igraph_t *graph,
        const igraph_adjlist_t *adjlist,
        igraph_dqueue_int_t *q,
        igraph_integer_t *already_counted,
        igraph_vector_int_t *vertex_neis,
        igraph_vector_char_t *nei_mask,
        igraph_real_t *res,
        igraph_integer_t vertex,
        igraph_neimode_t mode)
{

    igraph_integer_t no_of_nodes = igraph_vcount(graph);
    igraph_integer_t vertex_neis_size;
    igraph_integer_t neighbor_count; /* unlike 'vertex_neis_size', 'neighbor_count' does not count self-loops and multi-edges */
    igraph_integer_t i, j;

<<<<<<< HEAD
    igraph_dqueue_int_clear(q);
    memset(already_counted, 0, no_of_nodes * sizeof(already_counted[0]));
=======
    igraph_dqueue_clear(q);

    /* already_counted[i] is 0 iff vertex i was not reached so far, otherwise
     * it is the index of the source vertex in vertex_neis that it was reached
     * from, plus 1 */
    memset(already_counted, 0, no_of_nodes * sizeof(long int));
>>>>>>> bd406d24

    IGRAPH_CHECK(igraph_neighbors(graph, vertex_neis, vertex, mode));
    vertex_neis_size = igraph_vector_int_size(vertex_neis);

    igraph_vector_char_fill(nei_mask, 0);
    neighbor_count = 0;
    for (i=0; i < vertex_neis_size; ++i) {
        igraph_integer_t v = VECTOR(*vertex_neis)[i];
        if (v != vertex && ! VECTOR(*nei_mask)[v]) {
            VECTOR(*nei_mask)[v] = 1; /* mark as unprocessed neighbour */
            neighbor_count++;
        }
    }

    *res = 0.0;

    /* when the neighbor count is smaller than 2, we return 0.0 */
    if (neighbor_count < 2) {
        return IGRAPH_SUCCESS;
    }

    for (i=0; i < vertex_neis_size; ++i) {
        igraph_integer_t source = VECTOR(*vertex_neis)[i];
        igraph_integer_t reached = 0;

        IGRAPH_ALLOW_INTERRUPTION();

        if (source == vertex)
            continue;

        if (VECTOR(*nei_mask)[source] == 2)
            continue;

        VECTOR(*nei_mask)[source] = 2; /* mark neighbour as already processed */

<<<<<<< HEAD
        IGRAPH_CHECK(igraph_dqueue_int_push(q, source));
        IGRAPH_CHECK(igraph_dqueue_int_push(q, 0));
        already_counted[source] = source + 1;
=======
        IGRAPH_CHECK(igraph_dqueue_push(q, source));
        IGRAPH_CHECK(igraph_dqueue_push(q, 0));
        already_counted[source] = i + 1;
>>>>>>> bd406d24

        while (!igraph_dqueue_int_empty(q)) {
            igraph_vector_int_t *act_neis;
            igraph_integer_t act_neis_size;
            igraph_integer_t act = igraph_dqueue_int_pop(q);
            igraph_integer_t actdist = igraph_dqueue_int_pop(q);

            if (act != source && VECTOR(*nei_mask)[act]) {
                *res += 1.0 / actdist;
                reached++;
                if (reached == neighbor_count) {
                    igraph_dqueue_int_clear(q);
                    break;
                }
            }

            act_neis      = igraph_adjlist_get(adjlist, act);
            act_neis_size = igraph_vector_int_size(act_neis);
            for (j = 0; j < act_neis_size; j++) {
                igraph_integer_t neighbor = VECTOR(*act_neis)[j];

                if (neighbor == vertex || already_counted[neighbor] == i + 1)
                    continue;

                already_counted[neighbor] = i + 1;
                IGRAPH_CHECK(igraph_dqueue_int_push(q, neighbor));
                IGRAPH_CHECK(igraph_dqueue_int_push(q, actdist + 1));
            }
        }
    }

    *res /= neighbor_count * (neighbor_count - 1.0);

    return IGRAPH_SUCCESS;
}

static igraph_error_t igraph_i_local_efficiency_dijkstra(
        const igraph_t *graph,
        igraph_lazy_inclist_t *inclist,
        igraph_2wheap_t *Q,
        igraph_vector_int_t *vertex_neis,
        igraph_vector_char_t *nei_mask, /* true if the corresponding node is a neighbour of 'vertex' */
        igraph_real_t *res,
        igraph_integer_t vertex,
        igraph_neimode_t mode,
        const igraph_vector_t *weights)
{

    /* Implementation details. This is the basic Dijkstra algorithm,
       with a binary heap. The heap is indexed, i.e. it stores not only
       the distances, but also which vertex they belong to.

       From now on we use a 2-way heap, so the distances can be queried
       directly from the heap.

       Dirty tricks:
       - the opposite of the distance is stored in the heap, as it is a
         maximum heap and we need a minimum heap.
       - we don't use IGRAPH_INFINITY in the res matrix during the
         computation, as IGRAPH_FINITE() might involve a function call
         and we want to spare that. -1 will denote infinity instead.
    */

    igraph_integer_t i, j;
    igraph_integer_t vertex_neis_size;
    igraph_integer_t neighbor_count; /* unlike 'inc_edges_size', 'neighbor_count' does not count self-loops or multi-edges */

    IGRAPH_CHECK(igraph_neighbors(graph, vertex_neis, vertex, mode));
    vertex_neis_size = igraph_vector_int_size(vertex_neis);

    igraph_vector_char_fill(nei_mask, 0);
    neighbor_count = 0;
    for (i=0; i < vertex_neis_size; ++i) {
        igraph_integer_t v = VECTOR(*vertex_neis)[i];
        if (v != vertex && ! VECTOR(*nei_mask)[v]) {
            VECTOR(*nei_mask)[v] = 1; /* mark as unprocessed neighbour */
            neighbor_count++;
        }
    }

    *res = 0.0;

    /* when the neighbor count is smaller than 2, we return 0.0 */
    if (neighbor_count < 2) {
        return IGRAPH_SUCCESS;
    }

    for (i=0; i < vertex_neis_size; ++i) {
        igraph_integer_t source = VECTOR(*vertex_neis)[i];
        igraph_integer_t reached = 0;

        IGRAPH_ALLOW_INTERRUPTION();

        if (source == vertex)
            continue;

        /* avoid processing a neighbour twice in multigraphs */
        if (VECTOR(*nei_mask)[source] == 2)
            continue;
        VECTOR(*nei_mask)[source] = 2; /* mark as already processed */

        igraph_2wheap_clear(Q);
        igraph_2wheap_push_with_index(Q, source, -1.0);

        while (!igraph_2wheap_empty(Q)) {
            igraph_integer_t minnei = igraph_2wheap_max_index(Q);
            igraph_real_t mindist = -igraph_2wheap_deactivate_max(Q);
            igraph_vector_int_t *neis;
            igraph_integer_t nlen;

            if (minnei != source && VECTOR(*nei_mask)[minnei]) {
                *res += 1.0/(mindist - 1.0);
                reached++;
                if (reached == neighbor_count) {
                    igraph_2wheap_clear(Q);
                    break;
                }
            }

            /* Now check all neighbors of 'minnei' for a shorter path */
            neis = igraph_lazy_inclist_get(inclist, minnei);
            nlen = igraph_vector_int_size(neis);
            for (j = 0; j < nlen; j++) {
                igraph_real_t altdist, curdist;
                igraph_bool_t active, has;
                igraph_integer_t edge = VECTOR(*neis)[j];
                igraph_integer_t tto = IGRAPH_OTHER(graph, edge, minnei);

                if (tto == vertex)
                    continue;

                altdist = mindist + VECTOR(*weights)[edge];
                active = igraph_2wheap_has_active(Q, tto);
                has = igraph_2wheap_has_elem(Q, tto);
                curdist = active ? -igraph_2wheap_get(Q, tto) : 0.0;
                if (!has) {
                    /* This is the first non-infinite distance */
                    IGRAPH_CHECK(igraph_2wheap_push_with_index(Q, tto, -altdist));
                } else if (altdist < curdist) {
                    /* This is a shorter path */
                    IGRAPH_CHECK(igraph_2wheap_modify(Q, tto, -altdist));
                }
            }

        } /* !igraph_2wheap_empty(&Q) */

    }

    *res /= neighbor_count * (neighbor_count - 1.0);

    return IGRAPH_SUCCESS;
}


/**
 * \ingroup structural
 * \function igraph_local_efficiency
 * \brief Calculates the local efficiency around each vertex in a network.
 *
 * </para><para>
 * The local efficiency of a network around a vertex is defined as follows:
 * We remove the vertex and compute the distances (shortest path lengths) between
 * its neighbours through the rest of the network. The local efficiency around the
 * removed vertex is the average of the inverse of these distances.
 *
 * </para><para>
 * The inverse distance between two vertices which are not reachable from each other
 * is considered to be zero. The local efficiency around a vertex with fewer than two
 * neighbours is taken to be zero by convention.
 *
 * </para><para>
 * Reference:
 * I. Vragović, E. Louis, and A. Díaz-Guilera,
 * Efficiency of informational transfer in regular and complex networks,
 * Phys. Rev. E 71, 1 (2005).
 * http://dx.doi.org/10.1103/PhysRevE.71.036122
 *
 * \param graph The graph object.
 * \param res Pointer to an initialized vector, this will contain the result.
 * \param vids The vertices around which the local efficiency will be calculated.
 * \param weights The edge weights. All edge weights must be
 *       non-negative. Additionally, no edge weight may be NaN. If either
 *       case does not hold, an error is returned. If this is a null
 *       pointer, then the unweighted version,
 *       \ref igraph_average_path_length() is called.
 * \param directed Boolean, whether to consider directed paths.
 *    Ignored for undirected graphs.
 * \param mode How to determine the local neighborhood of each vertex
 *    in directed graphs. Ignored in undirected graphs.
 *         \clist
 *         \cli IGRAPH_ALL
 *              take both in- and out-neighbours;
 *              this is a reasonable default for high-level interfaces.
 *         \cli IGRAPH_OUT
 *              take only out-neighbours
 *         \cli IGRAPH_IN
 *              take only in-neighbours
 *         \endclist
 * \return Error code:
 *         \clist
 *         \cli IGRAPH_ENOMEM
 *              not enough memory for data structures
 *         \cli IGRAPH_EINVAL
 *              invalid weight vector
 *         \endclist
 *
 * Time complexity: O(|E|^2 log|E|) for weighted graphs and
 * O(|E|^2) for unweighted ones. |E| denotes the number of edges.
 *
 * \sa \ref igraph_average_local_efficiency()
 *
 */

igraph_error_t igraph_local_efficiency(const igraph_t *graph, igraph_vector_t *res,
                            const igraph_vs_t vids,
                            const igraph_vector_t *weights,
                            igraph_bool_t directed, igraph_neimode_t mode)
{
    igraph_integer_t no_of_nodes = igraph_vcount(graph);
    igraph_integer_t no_of_edges = igraph_ecount(graph);
    igraph_integer_t nodes_to_calc; /* no. of vertices includes in computation */
    igraph_vit_t vit;
    igraph_vector_int_t vertex_neis;
    igraph_vector_char_t nei_mask;
    igraph_integer_t i;

    /* 'nei_mask' is a vector indexed by vertices. The meaning of its values is as follows:
     *   0: not a neighbour of 'vertex'
     *   1: a not-yet-processed neighbour of 'vertex'
     *   2: an already processed neighbour of 'vertex'
     *
     * Marking neighbours of already processed is necessary to avoid processing them more
     * than once in multigraphs.
     */
    IGRAPH_CHECK(igraph_vector_char_init(&nei_mask, no_of_nodes));
    IGRAPH_FINALLY(igraph_vector_char_destroy, &nei_mask);
    IGRAPH_VECTOR_INT_INIT_FINALLY(&vertex_neis, 0);

    IGRAPH_CHECK(igraph_vit_create(graph, vids, &vit));
    IGRAPH_FINALLY(igraph_vit_destroy, &vit);

    nodes_to_calc = IGRAPH_VIT_SIZE(vit);

    IGRAPH_CHECK(igraph_vector_resize(res, nodes_to_calc));

    if (! weights) /* unweighted case */
    {
        igraph_integer_t *already_counted;
        igraph_adjlist_t adjlist;
        igraph_dqueue_int_t q = IGRAPH_DQUEUE_NULL;

        already_counted = IGRAPH_CALLOC(no_of_nodes, igraph_integer_t);
        if (already_counted == 0) {
            IGRAPH_ERROR("Local efficiency calculation failed", IGRAPH_ENOMEM);
        }
        IGRAPH_FINALLY(igraph_free, already_counted);

        IGRAPH_CHECK(igraph_adjlist_init(
            graph, &adjlist,
            directed ? IGRAPH_OUT : IGRAPH_ALL,
            IGRAPH_LOOPS, IGRAPH_MULTIPLE
        ));
        IGRAPH_FINALLY(igraph_adjlist_destroy, &adjlist);

        IGRAPH_DQUEUE_INT_INIT_FINALLY(&q, 100);

        for (IGRAPH_VIT_RESET(vit), i=0;
             ! IGRAPH_VIT_END(vit);
             IGRAPH_VIT_NEXT(vit), i++)
        {
            IGRAPH_CHECK(igraph_i_local_efficiency_unweighted(
                             graph, &adjlist,
                             &q, already_counted, &vertex_neis, &nei_mask,
                             &(VECTOR(*res)[i]), IGRAPH_VIT_GET(vit), mode));
        }

        igraph_dqueue_int_destroy(&q);
        igraph_adjlist_destroy(&adjlist);
        IGRAPH_FREE(already_counted);
        IGRAPH_FINALLY_CLEAN(3);
    }
    else /* weighted case */
    {
        igraph_lazy_inclist_t inclist;
        igraph_2wheap_t Q;

        if (igraph_vector_size(weights) != no_of_edges) {
            IGRAPH_ERROR("Weight vector length does not match the number of edges", IGRAPH_EINVAL);
        }
        if (no_of_edges > 0) {
            igraph_real_t min = igraph_vector_min(weights);
            if (min < 0) {
                IGRAPH_ERROR("Weight vector must be non-negative", IGRAPH_EINVAL);
            }
            else if (igraph_is_nan(min)) {
                IGRAPH_ERROR("Weight vector must not contain NaN values", IGRAPH_EINVAL);
            }
        }

        IGRAPH_CHECK(igraph_lazy_inclist_init(
            graph, &inclist, directed ? IGRAPH_OUT : IGRAPH_ALL, IGRAPH_LOOPS
        ));
        IGRAPH_FINALLY(igraph_lazy_inclist_destroy, &inclist);
        IGRAPH_CHECK(igraph_2wheap_init(&Q, no_of_nodes));
        IGRAPH_FINALLY(igraph_2wheap_destroy, &Q);

        for (IGRAPH_VIT_RESET(vit), i=0;
             ! IGRAPH_VIT_END(vit);
             IGRAPH_VIT_NEXT(vit), i++)
        {
            IGRAPH_CHECK(igraph_i_local_efficiency_dijkstra(
                             graph, &inclist,
                             &Q, &vertex_neis, &nei_mask,
                             &(VECTOR(*res)[i]), IGRAPH_VIT_GET(vit), mode, weights));
        }

        igraph_2wheap_destroy(&Q);
        igraph_lazy_inclist_destroy(&inclist);
        IGRAPH_FINALLY_CLEAN(2);
    }

    igraph_vit_destroy(&vit);
    igraph_vector_int_destroy(&vertex_neis);
    igraph_vector_char_destroy(&nei_mask);
    IGRAPH_FINALLY_CLEAN(3);

    return IGRAPH_SUCCESS;
}


/**
 * \ingroup structural
 * \function igraph_average_local_efficiency
 * \brief Calculates the average local efficiency in a network.
 *
 * For the null graph, zero is returned by convention.
 *
 * \param graph The graph object.
 * \param res Pointer to a real number, this will contain the result.
 * \param weights The edge weights. They must be all non-negative.
 *    If a null pointer is given, all weights are assumed to be 1.
 * \param directed Boolean, whether to consider directed paths.
 *    Ignored for undirected graphs.
 * \param mode How to determine the local neighborhood of each vertex
 *    in directed graphs. Ignored in undirected graphs.
 *         \clist
 *         \cli IGRAPH_ALL
 *              take both in- and out-neighbours;
 *              this is a reasonable default for high-level interfaces.
 *         \cli IGRAPH_OUT
 *              take only out-neighbours
 *         \cli IGRAPH_IN
 *              take only in-neighbours
 *         \endclist
 * \return Error code:
 *         \clist
 *         \cli IGRAPH_ENOMEM
 *              not enough memory for data structures
 *         \cli IGRAPH_EINVAL
 *              invalid weight vector
 *         \endclist
 *
 * Time complexity: O(|E|^2 log|E|) for weighted graphs and
 * O(|E|^2) for unweighted ones. |E| denotes the number of edges.
 *
 * \sa \ref igraph_local_efficiency()
 *
 */

igraph_error_t igraph_average_local_efficiency(const igraph_t *graph, igraph_real_t *res,
                                    const igraph_vector_t *weights,
                                    igraph_bool_t directed, igraph_neimode_t mode)
{
    igraph_integer_t no_of_nodes = igraph_vcount(graph);
    igraph_vector_t local_eff;

    /* If there are fewer than 3 vertices, no vertex has more than one neighbour, thus all
       local efficiencies are zero. For the null graph, we return zero by convention. */
    if (no_of_nodes < 3) {
        *res = 0;
        return IGRAPH_SUCCESS;
    }

    IGRAPH_VECTOR_INIT_FINALLY(&local_eff, no_of_nodes);

    IGRAPH_CHECK(igraph_local_efficiency(graph, &local_eff, igraph_vss_all(), weights, directed, mode));

    *res = igraph_vector_sum(&local_eff);
    *res /= no_of_nodes;

    igraph_vector_destroy(&local_eff);
    IGRAPH_FINALLY_CLEAN(1);

    return IGRAPH_SUCCESS;
}


/***************************/
/***** Graph diameter ******/
/***************************/

/**
 * \ingroup structural
 * \function igraph_diameter
 * \brief Calculates the diameter of a graph (longest geodesic).
 *
 * The diameter of a graph is the length of the longest shortest path it has.
 * This function computes both the diameter, as well as the corresponding path.
 * The diameter of the null graph is considered be infinity by convention.
 *
 * If the graph has no vertices, \c IGRAPH_NAN is returned.
 *
 * \param graph The graph object.
 * \param pres Pointer to a real number, if not \c NULL then it will contain
 *        the diameter (the actual distance).
 * \param pfrom Pointer to an integer, if not \c NULL it will be set to the
 *        source vertex of the diameter path. If the graph has no diameter path,
 *        it will be set to -1.
 * \param pto Pointer to an integer, if not \c NULL it will be set to the
 *        target vertex of the diameter path. If the graph has no diameter path,
 *        it will be set to -1.
 * \param vertex_path Pointer to an initialized vector. If not \c NULL the actual
 *        longest geodesic path in terms of vertices will be stored here. The vector will be
 *        resized as needed.
 * \param edge_path Pointer to an initialized vector. If not \c NULL the actual
 *        longest geodesic path in terms of edges will be stored here. The vector will be
 *        resized as needed.
 * \param directed Boolean, whether to consider directed
 *        paths. Ignored for undirected graphs.
 * \param unconn What to do if the graph is not connected. If
 *        \c TRUE the longest geodesic within a component
 *        will be returned, otherwise \c IGRAPH_INFINITY is returned.
 * \return Error code:
 *         \c IGRAPH_ENOMEM, not enough memory for
 *         temporary data.
 *
 * Time complexity: O(|V||E|), the
 * number of vertices times the number of edges.
 *
 * \sa \ref igraph_diameter_dijkstra()
 *
 * \example examples/simple/igraph_diameter.c
 */

igraph_error_t igraph_diameter(const igraph_t *graph, igraph_real_t *pres,
                    igraph_integer_t *pfrom, igraph_integer_t *pto,
                    igraph_vector_int_t *vertex_path, igraph_vector_int_t *edge_path,
                    igraph_bool_t directed, igraph_bool_t unconn) {

    igraph_integer_t no_of_nodes = igraph_vcount(graph);
    igraph_integer_t i, j, n;
    igraph_integer_t *already_added;
    igraph_integer_t nodes_reached;
    igraph_integer_t from = 0, to = 0;
    igraph_real_t res = 0;

    igraph_dqueue_int_t q = IGRAPH_DQUEUE_NULL;
    igraph_vector_int_t *neis;
    igraph_neimode_t dirmode;
    igraph_adjlist_t allneis;

    /* See https://github.com/igraph/igraph/issues/1538#issuecomment-724071857
     * for why we return NaN for the null graph. */
    if (no_of_nodes == 0) {
        if (pres) {
            *pres = IGRAPH_NAN;
        }
        if (vertex_path) {
            igraph_vector_int_clear(vertex_path);
        }
        if (edge_path) {
            igraph_vector_int_clear(edge_path);
        }
        if (pfrom) {
            *pfrom = -1;
        }
        if (pto) {
            *pto = -1;
        }
        return IGRAPH_SUCCESS;
    }

    if (directed) {
        dirmode = IGRAPH_OUT;
    } else {
        dirmode = IGRAPH_ALL;
    }
    already_added = IGRAPH_CALLOC(no_of_nodes, igraph_integer_t);
    if (already_added == 0) {
        IGRAPH_ERROR("diameter failed", IGRAPH_ENOMEM);
    }
    IGRAPH_FINALLY(igraph_free, already_added);
    IGRAPH_DQUEUE_INT_INIT_FINALLY(&q, 100);

    IGRAPH_CHECK(igraph_adjlist_init(graph, &allneis, dirmode, IGRAPH_LOOPS, IGRAPH_MULTIPLE));
    IGRAPH_FINALLY(igraph_adjlist_destroy, &allneis);

    for (i = 0; i < no_of_nodes; i++) {
        nodes_reached = 1;
        IGRAPH_CHECK(igraph_dqueue_int_push(&q, i));
        IGRAPH_CHECK(igraph_dqueue_int_push(&q, 0));
        already_added[i] = i + 1;

        IGRAPH_PROGRESS("Diameter: ", 100.0 * i / no_of_nodes, NULL);

        IGRAPH_ALLOW_INTERRUPTION();

        while (!igraph_dqueue_int_empty(&q)) {
            igraph_integer_t actnode = igraph_dqueue_int_pop(&q);
            igraph_integer_t actdist = igraph_dqueue_int_pop(&q);
            if (actdist > res) {
                res = actdist;
                from = i;
                to = actnode;
            }

            neis = igraph_adjlist_get(&allneis, actnode);
            n = igraph_vector_int_size(neis);
            for (j = 0; j < n; j++) {
                igraph_integer_t neighbor = VECTOR(*neis)[j];
                if (already_added[neighbor] == i + 1) {
                    continue;
                }
                already_added[neighbor] = i + 1;
                nodes_reached++;
                IGRAPH_CHECK(igraph_dqueue_int_push(&q, neighbor));
                IGRAPH_CHECK(igraph_dqueue_int_push(&q, actdist + 1));
            }
        } /* while !igraph_dqueue_int_empty */

        /* not connected, return IGRAPH_INFINITY */
        if (nodes_reached != no_of_nodes && !unconn) {
            res = IGRAPH_INFINITY;
            from = -1;
            to = -1;
            break;
        }
    } /* for i<no_of_nodes */

    IGRAPH_PROGRESS("Diameter: ", 100.0, NULL);

    /* return the requested info */
    if (pres != 0) {
        *pres = res;
    }
    if (pfrom != 0) {
        *pfrom = from;
    }
    if (pto != 0) {
        *pto = to;
    }
    if ((vertex_path) || (edge_path)) {
        if (! igraph_finite(res)) {
            if (vertex_path) {
                igraph_vector_int_clear(vertex_path);
            }
            if (edge_path){
                igraph_vector_int_clear(edge_path);
            }
        } else {
            IGRAPH_CHECK(igraph_get_shortest_path(graph, vertex_path, edge_path,
                                                  from, to, dirmode));
        }
    }

    /* clean */
    IGRAPH_FREE(already_added);
    igraph_dqueue_int_destroy(&q);
    igraph_adjlist_destroy(&allneis);
    IGRAPH_FINALLY_CLEAN(3);

    return IGRAPH_SUCCESS;
}

/**
 * \function igraph_diameter_dijkstra
 * \brief Calculates the weighted diameter of a graph using Dijkstra's algorithm.
 *
 * This function computes the weighted diameter of a graph.
 *
 * If the graph has no vertices, \c IGRAPH_NAN is returned.
 *
 * \param graph The input graph, can be directed or undirected.
 * \param weights The edge weights of the graph. Can be \c NULL for an
 *        unweighted graph.
 * \param pres Pointer to a real number, if not \c NULL then it will contain
 *        the diameter (the actual distance).
 * \param pfrom Pointer to an integer, if not \c NULL it will be set to the
 *        source vertex of the diameter path. If the graph has no diameter path,
 *        it will be set to -1.
 * \param pto Pointer to an integer, if not \c NULL it will be set to the
 *        target vertex of the diameter path. If the graph has no diameter path,
 *        it will be set to -1.
 * \param vertex_path Pointer to an initialized vector. If not \c NULL the actual
 *        longest geodesic path in terms of vertices will be stored here. The vector will be
 *        resized as needed.
 * \param edge_path Pointer to an initialized vector. If not \c NULL the actual
 *        longest geodesic path in terms of edges will be stored here. The vector will be
 *        resized as needed.
 * \param directed Boolean, whether to consider directed
 *        paths. Ignored for undirected graphs.
 * \param unconn What to do if the graph is not connected. If
 *        \c TRUE the longest geodesic within a component
 *        will be returned, otherwise \c IGRAPH_INFINITY is
 *        returned.
 * \return Error code.
 *
 * Time complexity: O(|V||E|*log|E|), |V| is the number of vertices,
 * |E| is the number of edges.
 *
 * \sa \ref igraph_diameter()
 */


igraph_error_t igraph_diameter_dijkstra(const igraph_t *graph,
                             const igraph_vector_t *weights,
                             igraph_real_t *pres,
                             igraph_integer_t *pfrom,
                             igraph_integer_t *pto,
                             igraph_vector_int_t *vertex_path,
                             igraph_vector_int_t *edge_path,
                             igraph_bool_t directed,
                             igraph_bool_t unconn) {

    /* Implementation details. This is the basic Dijkstra algorithm,
       with a binary heap. The heap is indexed, i.e. it stores not only
       the distances, but also which vertex they belong to.

       From now on we use a 2-way heap, so the distances can be queried
       directly from the heap.

       Dirty tricks:
       - the opposite of the distance is stored in the heap, as it is a
         maximum heap and we need a minimum heap.
       - we don't use IGRAPH_INFINITY during the computation, as IGRAPH_FINITE()
         might involve a function call and we want to spare that. -1 will denote
         infinity instead.
    */

    igraph_integer_t no_of_nodes = igraph_vcount(graph);
    igraph_integer_t no_of_edges = igraph_ecount(graph);

    igraph_2wheap_t Q;
    igraph_inclist_t inclist;
    igraph_integer_t source, j;
    igraph_neimode_t dirmode = directed ? IGRAPH_OUT : IGRAPH_ALL;

    igraph_integer_t from = -1, to = -1;
    igraph_real_t res = 0;
    igraph_integer_t nodes_reached = 0;

    /* See https://github.com/igraph/igraph/issues/1538#issuecomment-724071857
     * for why we return NaN for the null graph. */
    if (no_of_nodes == 0) {
        if (pres) {
            *pres = IGRAPH_NAN;
        }
        if (vertex_path) {
            igraph_vector_int_clear(vertex_path);
        }
        if (edge_path) {
            igraph_vector_int_clear(edge_path);
        }
        if (pfrom) {
            *pfrom = -1;
        }
        if (pto) {
            *pto = -1;
        }
        return IGRAPH_SUCCESS;
    }

    if (!weights) {
        igraph_real_t diameter;
        IGRAPH_CHECK(igraph_diameter(graph, &diameter, pfrom, pto, vertex_path, edge_path, directed, unconn));
        if (pres) {
            *pres = diameter;
        }
        return IGRAPH_SUCCESS;
    }

    if (weights && igraph_vector_size(weights) != no_of_edges) {
        IGRAPH_ERRORF("Weight vector length (%" IGRAPH_PRId ") not equal to number of edges (%" IGRAPH_PRId ").",
                      IGRAPH_EINVAL, igraph_vector_size(weights), no_of_edges);
    }

    if (no_of_edges > 0) {
        igraph_real_t min = igraph_vector_min(weights);
        if (min < 0) {
            IGRAPH_ERRORF("Weight vector must be non-negative, got %f.", IGRAPH_EINVAL, min);
        }
        else if (igraph_is_nan(min)) {
            IGRAPH_ERROR("Weight vector must not contain NaN values.", IGRAPH_EINVAL);
        }
    }

    IGRAPH_CHECK(igraph_2wheap_init(&Q, no_of_nodes));
    IGRAPH_FINALLY(igraph_2wheap_destroy, &Q);
    IGRAPH_CHECK(igraph_inclist_init(graph, &inclist, dirmode, IGRAPH_LOOPS));
    IGRAPH_FINALLY(igraph_inclist_destroy, &inclist);

    for (source = 0; source < no_of_nodes; source++) {

        IGRAPH_PROGRESS("Weighted diameter: ", source * 100.0 / no_of_nodes, NULL);
        IGRAPH_ALLOW_INTERRUPTION();

        igraph_2wheap_clear(&Q);
        igraph_2wheap_push_with_index(&Q, source, -1.0);

        nodes_reached = 0.0;

        while (!igraph_2wheap_empty(&Q)) {
            igraph_integer_t minnei = igraph_2wheap_max_index(&Q);
            igraph_real_t mindist = -igraph_2wheap_deactivate_max(&Q);
            igraph_vector_int_t *neis;
            igraph_integer_t nlen;

            if (mindist > res) {
                res = mindist; from = source; to = minnei;
            }
            nodes_reached++;

            /* Now check all neighbors of 'minnei' for a shorter path */
            neis = igraph_inclist_get(&inclist, minnei);
            nlen = igraph_vector_int_size(neis);
            for (j = 0; j < nlen; j++) {
                igraph_integer_t edge = VECTOR(*neis)[j];
                igraph_integer_t tto = IGRAPH_OTHER(graph, edge, minnei);
                igraph_real_t altdist = mindist + VECTOR(*weights)[edge];
                igraph_bool_t active = igraph_2wheap_has_active(&Q, tto);
                igraph_bool_t has = igraph_2wheap_has_elem(&Q, tto);
                igraph_real_t curdist = active ? -igraph_2wheap_get(&Q, tto) : 0.0;

                if (!has) {
                    /* First finite distance */
                    IGRAPH_CHECK(igraph_2wheap_push_with_index(&Q, tto, -altdist));
                } else if (altdist < curdist) {
                    /* A shorter path */
                    IGRAPH_CHECK(igraph_2wheap_modify(&Q, tto, -altdist));
                }
            }

        } /* !igraph_2wheap_empty(&Q) */

        /* not connected, return infinity */
        if (nodes_reached != no_of_nodes && !unconn) {
            res = IGRAPH_INFINITY;
            from = to = -1;
            break;
        }

    } /* source < no_of_nodes */

    /* Compensate for the +1 that we have added to distances */
    res -= 1;

    igraph_inclist_destroy(&inclist);
    igraph_2wheap_destroy(&Q);
    IGRAPH_FINALLY_CLEAN(2);

    IGRAPH_PROGRESS("Weighted diameter: ", 100.0, NULL);

    if (pres) {
        *pres = res;
    }
    if (pfrom) {
        *pfrom = from;
    }
    if (pto) {
        *pto = to;
    }
    if ((vertex_path) || (edge_path)) {
        if (!igraph_finite(res)) {
            if (vertex_path){
                igraph_vector_int_clear(vertex_path);
            }
            if (edge_path) {
                igraph_vector_int_clear(edge_path);
            }
        } else {
            IGRAPH_CHECK(igraph_get_shortest_path_dijkstra(graph,
                            /*vertices=*/ vertex_path, /*edges=*/ edge_path,
                            from, to,
                            weights, dirmode));
        }
    }
    return IGRAPH_SUCCESS;
}<|MERGE_RESOLUTION|>--- conflicted
+++ resolved
@@ -445,17 +445,12 @@
     igraph_integer_t neighbor_count; /* unlike 'vertex_neis_size', 'neighbor_count' does not count self-loops and multi-edges */
     igraph_integer_t i, j;
 
-<<<<<<< HEAD
     igraph_dqueue_int_clear(q);
-    memset(already_counted, 0, no_of_nodes * sizeof(already_counted[0]));
-=======
-    igraph_dqueue_clear(q);
 
     /* already_counted[i] is 0 iff vertex i was not reached so far, otherwise
      * it is the index of the source vertex in vertex_neis that it was reached
      * from, plus 1 */
-    memset(already_counted, 0, no_of_nodes * sizeof(long int));
->>>>>>> bd406d24
+    memset(already_counted, 0, no_of_nodes * sizeof(already_counted[0]));
 
     IGRAPH_CHECK(igraph_neighbors(graph, vertex_neis, vertex, mode));
     vertex_neis_size = igraph_vector_int_size(vertex_neis);
@@ -491,15 +486,9 @@
 
         VECTOR(*nei_mask)[source] = 2; /* mark neighbour as already processed */
 
-<<<<<<< HEAD
         IGRAPH_CHECK(igraph_dqueue_int_push(q, source));
         IGRAPH_CHECK(igraph_dqueue_int_push(q, 0));
-        already_counted[source] = source + 1;
-=======
-        IGRAPH_CHECK(igraph_dqueue_push(q, source));
-        IGRAPH_CHECK(igraph_dqueue_push(q, 0));
         already_counted[source] = i + 1;
->>>>>>> bd406d24
 
         while (!igraph_dqueue_int_empty(q)) {
             igraph_vector_int_t *act_neis;
