--- conflicted
+++ resolved
@@ -365,12 +365,6 @@
  * between nodes in separate communities go through them. So we
  * gradually remove the edge with highest betweenness from the
  * network, and recalculate edge betweenness after every removal.
-<<<<<<< HEAD
- * This way sooner or later the network falls off to two components,
- * then after a while one of these components falls off to two smaller
- * components, etc. until all edges are removed. This is a divisive
- * hierarchical approach, the result is a dendrogram.
-=======
  * This way sooner or later the network splits into two components,
  * then after a while one of these components splits again into two smaller
  * components, and so on until all edges are removed. This is a divisive
@@ -380,7 +374,6 @@
  * In directed graphs, when \p directed is set to true, the directed version
  * of betweenness and modularity are used, however, only splits into
  * \em weakly connected components are detected.
->>>>>>> ceba55d2
  *
  * \param graph The input graph.
  * \param result Pointer to an initialized vector, the result will be
@@ -398,14 +391,9 @@
  *     igraph_community_walktrap() for details. The matrix will be
  *     resized as needed.
  * \param bridges Pointer to an initialized vector of \c NULL. If not
-<<<<<<< HEAD
- *     NULL then the indices into \p result of all edges which caused
- *     one of the \p merges will be put here. This is equal to all edge removals
- *      which separated the network into more components, in reverse order.
-=======
- *     \c NULL then all edge removals which separated the network into
- *     more components are marked here.
->>>>>>> ceba55d2
+ *     \c NULL then the indices into \p result of all edges which caused
+ *     one of the \p merges will be put here. This is equivalent to all edge removals
+ *     which separated the network into more components, in reverse order.
  * \param modularity If not a null pointer, then the modularity values
  *     of the different divisions are stored here, in the order
  *     corresponding to the merge matrix. The modularity values will
