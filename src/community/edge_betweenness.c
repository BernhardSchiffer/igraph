--- conflicted
+++ resolved
@@ -351,12 +351,8 @@
  * \brief Community finding based on edge betweenness.
  *
  * Community structure detection based on the betweenness of the edges
-<<<<<<< HEAD
  * in the network. This method is also known as the Girvan-Newman
  * algorithm.
-=======
- * in the network, known as the Grivan-Newman algorithm.
->>>>>>> 997f59ad
  *
  * </para><para>
  * The idea behind this method is that the betweenness of the edges connecting
@@ -374,7 +370,6 @@
  * \em weakly connected components are detected.
  *
  * </para><para>
-<<<<<<< HEAD
  * When edge weights are given, the ratio of betweenness and weight values
  * is used to choose which edges to remove first, as described in
  * M. E. J. Newman: Analysis of Weighted Networks (2004), Section C.
@@ -404,16 +399,6 @@
  * Analysis of Weighted Networks, Phys. Rev. E 70, 9 (2004).
  * https://doi.org/10.1103/PhysRevE.70.056131
  *
-=======
- * Reference:
- *
- * </para><para>
- * M. Girvan and M. E. J. Newman:
- * Community structure in social and biological networks.
- * Proc. Nat. Acad. Sci. USA 99, 7821-7826 (2002).
- * https://doi.org/10.1073/pnas.122653799
- *
->>>>>>> 997f59ad
  * \param graph The input graph.
  * \param removed_edges Pointer to an initialized integer vector, which will
  *     be resized as needed. The IDs of the removed edges in the order of their
