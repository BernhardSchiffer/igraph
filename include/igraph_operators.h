/*
   IGraph library.
   Copyright (C) 2009-2025  The igraph development team <igraph@igraph.org>

   This program is free software; you can redistribute it and/or modify
   it under the terms of the GNU General Public License as published by
   the Free Software Foundation; either version 2 of the License, or
   (at your option) any later version.

   This program is distributed in the hope that it will be useful,
   but WITHOUT ANY WARRANTY; without even the implied warranty of
   MERCHANTABILITY or FITNESS FOR A PARTICULAR PURPOSE.  See the
   GNU General Public License for more details.

   You should have received a copy of the GNU General Public License
   along with this program.  If not, see <https://www.gnu.org/licenses/>.
*/

#ifndef IGRAPH_OPERATORS_H
#define IGRAPH_OPERATORS_H

#include "igraph_decls.h"

#include "igraph_attributes.h"
#include "igraph_constants.h"
#include "igraph_datatype.h"
#include "igraph_error.h"
#include "igraph_types.h"
#include "igraph_vector_list.h"
#include "igraph_vector_ptr.h"

IGRAPH_BEGIN_C_DECLS

/* -------------------------------------------------- */
/* Graph operators                                    */
/* -------------------------------------------------- */

IGRAPH_EXPORT igraph_error_t igraph_add_edge(igraph_t *graph, igraph_integer_t from, igraph_integer_t to);
IGRAPH_EXPORT igraph_error_t igraph_disjoint_union(igraph_t *res,
                                        const igraph_t *left, const igraph_t *right);
IGRAPH_EXPORT igraph_error_t igraph_disjoint_union_many(igraph_t *res,
                                             const igraph_vector_ptr_t *graphs);
IGRAPH_EXPORT igraph_error_t igraph_union(igraph_t *res, const igraph_t *left, const igraph_t *right,
                               igraph_vector_int_t *edge_map1, igraph_vector_int_t *edge_map2);
IGRAPH_EXPORT igraph_error_t igraph_union_many(igraph_t *res, const igraph_vector_ptr_t *graphs,
                                    igraph_vector_int_list_t *edgemaps);
IGRAPH_EXPORT igraph_error_t igraph_join(igraph_t *res, const igraph_t *left,
                                         const igraph_t *right);
IGRAPH_EXPORT igraph_error_t igraph_intersection(igraph_t *res,
                                      const igraph_t *left, const igraph_t *right,
                                      igraph_vector_int_t *edge_map1,
                                      igraph_vector_int_t *edge_map2);
IGRAPH_EXPORT igraph_error_t igraph_intersection_many(igraph_t *res,
                                           const igraph_vector_ptr_t *graphs,
                                           igraph_vector_int_list_t *edgemaps);
IGRAPH_EXPORT igraph_error_t igraph_difference(igraph_t *res,
                                    const igraph_t *orig, const igraph_t *sub);
IGRAPH_EXPORT igraph_error_t igraph_complementer(igraph_t *res, const igraph_t *graph,
                                      igraph_bool_t loops);
IGRAPH_EXPORT igraph_error_t igraph_compose(igraph_t *res, const igraph_t *g1, const igraph_t *g2,
                                 igraph_vector_int_t *edge_map1, igraph_vector_int_t *edge_map2);
IGRAPH_EXPORT igraph_error_t igraph_contract_vertices(igraph_t *graph,
                                           const igraph_vector_int_t *mapping,
                                           const igraph_attribute_combination_t *vertex_comb);
IGRAPH_EXPORT igraph_error_t igraph_permute_vertices(const igraph_t *graph, igraph_t *res,
                                          const igraph_vector_int_t *permutation);
IGRAPH_EXPORT igraph_error_t igraph_connect_neighborhood(igraph_t *graph, igraph_integer_t order,
                                              igraph_neimode_t mode);
IGRAPH_EXPORT igraph_error_t igraph_graph_power(const igraph_t *graph, igraph_t *res,
                                                igraph_integer_t order, igraph_bool_t directed);
IGRAPH_EXPORT igraph_error_t igraph_rewire(igraph_t *graph, igraph_integer_t n, igraph_rewiring_t mode);
IGRAPH_EXPORT igraph_error_t igraph_simplify(igraph_t *graph,
                                             igraph_bool_t remove_multiple, igraph_bool_t remove_loops,
                                             const igraph_attribute_combination_t *edge_comb);
IGRAPH_EXPORT igraph_error_t igraph_induced_subgraph_map(const igraph_t *graph, igraph_t *res,
                                              igraph_vs_t vids,
                                              igraph_subgraph_implementation_t impl,
                                              igraph_vector_int_t *map,
                                              igraph_vector_int_t *invmap);
IGRAPH_EXPORT igraph_error_t igraph_induced_subgraph(const igraph_t *graph, igraph_t *res,
                                          igraph_vs_t vids, igraph_subgraph_implementation_t impl);
IGRAPH_EXPORT igraph_error_t igraph_induced_subgraph_edges(
        const igraph_t *graph, igraph_vs_t vids, igraph_vector_int_t *edges);
IGRAPH_EXPORT igraph_error_t igraph_subgraph_from_edges(const igraph_t *graph, igraph_t *res,
                                        igraph_es_t eids, igraph_bool_t delete_vertices);
IGRAPH_EXPORT igraph_error_t igraph_reverse_edges(igraph_t *graph, igraph_es_t eids);
IGRAPH_EXPORT igraph_error_t igraph_product(igraph_t *res,
                                            const igraph_t *g1,
                                            const igraph_t *g2,
                                            igraph_product_t type);
<<<<<<< HEAD

IGRAPH_END_C_DECLS
=======
IGRAPH_EXPORT IGRAPH_DEPRECATED igraph_error_t igraph_subgraph_edges(
        const igraph_t *graph, igraph_t *res, const igraph_es_t eids,
        igraph_bool_t delete_vertices
);

IGRAPH_EXPORT igraph_error_t igraph_mycielskian(const igraph_t *graph, igraph_t *res, igraph_integer_t k);

__END_DECLS
>>>>>>> cb8a0648

#endif<|MERGE_RESOLUTION|>--- conflicted
+++ resolved
@@ -88,18 +88,8 @@
                                             const igraph_t *g1,
                                             const igraph_t *g2,
                                             igraph_product_t type);
-<<<<<<< HEAD
+IGRAPH_EXPORT igraph_error_t igraph_mycielskian(const igraph_t *graph, igraph_t *res, igraph_integer_t k);
 
 IGRAPH_END_C_DECLS
-=======
-IGRAPH_EXPORT IGRAPH_DEPRECATED igraph_error_t igraph_subgraph_edges(
-        const igraph_t *graph, igraph_t *res, const igraph_es_t eids,
-        igraph_bool_t delete_vertices
-);
-
-IGRAPH_EXPORT igraph_error_t igraph_mycielskian(const igraph_t *graph, igraph_t *res, igraph_integer_t k);
-
-__END_DECLS
->>>>>>> cb8a0648
 
 #endif