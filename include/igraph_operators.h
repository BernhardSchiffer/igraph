/*
   igraph library.
   Copyright (C) 2009-2025  The igraph development team <igraph@igraph.org>

   This program is free software; you can redistribute it and/or modify
   it under the terms of the GNU General Public License as published by
   the Free Software Foundation; either version 2 of the License, or
   (at your option) any later version.

   This program is distributed in the hope that it will be useful,
   but WITHOUT ANY WARRANTY; without even the implied warranty of
   MERCHANTABILITY or FITNESS FOR A PARTICULAR PURPOSE.  See the
   GNU General Public License for more details.

   You should have received a copy of the GNU General Public License
   along with this program.  If not, see <https://www.gnu.org/licenses/>.
*/

#ifndef IGRAPH_OPERATORS_H
#define IGRAPH_OPERATORS_H

#include "igraph_decls.h"
#include "igraph_attributes.h"
#include "igraph_constants.h"
#include "igraph_datatype.h"
#include "igraph_error.h"
#include "igraph_graphicality.h"
#include "igraph_types.h"
#include "igraph_vector_list.h"
#include "igraph_vector_ptr.h"

IGRAPH_BEGIN_C_DECLS

/* -------------------------------------------------- */
/* Graph operators                                    */
/* -------------------------------------------------- */

/**
 * \typedef igraph_rewiring_stats_t
 * \brief Data structure holding statistics from graph rewiring.
 *
 * \param successful_swaps Number of successful rewiring trials (successful swaps).
 */

typedef struct {
    igraph_int_t successful_swaps;

    /* unused members added at the end to allow us to extend the stats in the future
     * without breaking ABI compatibility. Do not use these fields in your own code */

    igraph_int_t unused1_;
    igraph_int_t unused2_;
    igraph_int_t unused3_;
} igraph_rewiring_stats_t;

IGRAPH_EXPORT igraph_error_t igraph_add_edge(igraph_t *graph, igraph_int_t from, igraph_int_t to);
IGRAPH_EXPORT igraph_error_t igraph_disjoint_union(igraph_t *res,
                                        const igraph_t *left, const igraph_t *right);
IGRAPH_EXPORT igraph_error_t igraph_disjoint_union_many(igraph_t *res,
                                             const igraph_vector_ptr_t *graphs);
IGRAPH_EXPORT igraph_error_t igraph_union(igraph_t *res, const igraph_t *left, const igraph_t *right,
                               igraph_vector_int_t *edge_map1, igraph_vector_int_t *edge_map2);
IGRAPH_EXPORT igraph_error_t igraph_union_many(igraph_t *res, const igraph_vector_ptr_t *graphs,
                                    igraph_vector_int_list_t *edgemaps);
IGRAPH_EXPORT igraph_error_t igraph_join(igraph_t *res, const igraph_t *left,
                                         const igraph_t *right);
IGRAPH_EXPORT igraph_error_t igraph_intersection(igraph_t *res,
                                      const igraph_t *left, const igraph_t *right,
                                      igraph_vector_int_t *edge_map1,
                                      igraph_vector_int_t *edge_map2);
IGRAPH_EXPORT igraph_error_t igraph_intersection_many(igraph_t *res,
                                           const igraph_vector_ptr_t *graphs,
                                           igraph_vector_int_list_t *edgemaps);
IGRAPH_EXPORT igraph_error_t igraph_difference(igraph_t *res,
                                    const igraph_t *orig, const igraph_t *sub);
IGRAPH_EXPORT igraph_error_t igraph_complementer(igraph_t *res, const igraph_t *graph,
                                      igraph_bool_t loops);
IGRAPH_EXPORT igraph_error_t igraph_compose(igraph_t *res, const igraph_t *g1, const igraph_t *g2,
                                 igraph_vector_int_t *edge_map1, igraph_vector_int_t *edge_map2);
IGRAPH_EXPORT igraph_error_t igraph_contract_vertices(igraph_t *graph,
                                           const igraph_vector_int_t *mapping,
                                           const igraph_attribute_combination_t *vertex_comb);
IGRAPH_EXPORT igraph_error_t igraph_permute_vertices(const igraph_t *graph, igraph_t *res,
                                          const igraph_vector_int_t *permutation);
IGRAPH_EXPORT igraph_error_t igraph_connect_neighborhood(igraph_t *graph, igraph_int_t order,
                                              igraph_neimode_t mode);
IGRAPH_EXPORT igraph_error_t igraph_graph_power(const igraph_t *graph, igraph_t *res,
                                                igraph_int_t order, igraph_bool_t directed);
IGRAPH_EXPORT igraph_error_t igraph_rewire(igraph_t *graph, igraph_int_t n, igraph_edge_type_sw_t allowed_edge_types,
                                        igraph_rewiring_stats_t *stats);
IGRAPH_EXPORT igraph_error_t igraph_simplify(igraph_t *graph,
                                             igraph_bool_t remove_multiple, igraph_bool_t remove_loops,
                                             const igraph_attribute_combination_t *edge_comb);
IGRAPH_EXPORT igraph_error_t igraph_induced_subgraph_map(const igraph_t *graph, igraph_t *res,
                                              igraph_vs_t vids,
                                              igraph_subgraph_implementation_t impl,
                                              igraph_vector_int_t *map,
                                              igraph_vector_int_t *invmap);
IGRAPH_EXPORT igraph_error_t igraph_induced_subgraph(const igraph_t *graph, igraph_t *res,
                                          igraph_vs_t vids, igraph_subgraph_implementation_t impl);
IGRAPH_EXPORT igraph_error_t igraph_induced_subgraph_edges(
        const igraph_t *graph, igraph_vs_t vids, igraph_vector_int_t *edges);
IGRAPH_EXPORT igraph_error_t igraph_subgraph_from_edges(const igraph_t *graph, igraph_t *res,
                                        igraph_es_t eids, igraph_bool_t delete_vertices);
IGRAPH_EXPORT igraph_error_t igraph_reverse_edges(igraph_t *graph, igraph_es_t eids);
IGRAPH_EXPERIMENTAL IGRAPH_EXPORT igraph_error_t igraph_product(igraph_t *res,
                                            const igraph_t *g1,
                                            const igraph_t *g2,
                                            igraph_product_t type);
IGRAPH_EXPERIMENTAL IGRAPH_EXPORT igraph_error_t igraph_rooted_product(igraph_t *res,
                                                   const igraph_t *g1,
                                                   const igraph_t *g2,
<<<<<<< HEAD
                                                   const igraph_integer_t root);
IGRAPH_EXPORT igraph_error_t igraph_corona_product(igraph_t *res,
                                                   const igraph_t *g1,
                                                   const igraph_t *g2,
                                                   const igraph_neimode_t mode);
IGRAPH_EXPORT igraph_error_t igraph_mycielskian(const igraph_t *graph, igraph_t *res, igraph_integer_t k);
=======
                                                   const igraph_int_t root);
IGRAPH_EXPERIMENTAL IGRAPH_EXPORT igraph_error_t igraph_mycielskian(const igraph_t *graph, igraph_t *res, igraph_int_t k);
>>>>>>> 4fe91f31

IGRAPH_END_C_DECLS

#endif<|MERGE_RESOLUTION|>--- conflicted
+++ resolved
@@ -110,17 +110,12 @@
 IGRAPH_EXPERIMENTAL IGRAPH_EXPORT igraph_error_t igraph_rooted_product(igraph_t *res,
                                                    const igraph_t *g1,
                                                    const igraph_t *g2,
-<<<<<<< HEAD
-                                                   const igraph_integer_t root);
+                                                   const igraph_int_t root);
+IGRAPH_EXPERIMENTAL IGRAPH_EXPORT igraph_error_t igraph_mycielskian(const igraph_t *graph, igraph_t *res, igraph_int_t k);
 IGRAPH_EXPORT igraph_error_t igraph_corona_product(igraph_t *res,
                                                    const igraph_t *g1,
                                                    const igraph_t *g2,
                                                    const igraph_neimode_t mode);
-IGRAPH_EXPORT igraph_error_t igraph_mycielskian(const igraph_t *graph, igraph_t *res, igraph_integer_t k);
-=======
-                                                   const igraph_int_t root);
-IGRAPH_EXPERIMENTAL IGRAPH_EXPORT igraph_error_t igraph_mycielskian(const igraph_t *graph, igraph_t *res, igraph_int_t k);
->>>>>>> 4fe91f31
 
 IGRAPH_END_C_DECLS
 
