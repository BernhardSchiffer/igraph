--- conflicted
+++ resolved
@@ -207,12 +207,15 @@
                IGRAPH_COLUMN_MAJOR = 1
              } igraph_matrix_storage_t;
 
-<<<<<<< HEAD
 typedef enum { IGRAPH_MST_AUTOMATIC = 0,
                IGRAPH_MST_UNWEIGHTED,
                IGRAPH_MST_PRIM,
                IGRAPH_MST_KRUSKAL
              } igraph_mst_algorithm_t;
+
+typedef enum { IGRAPH_PRODUCT_CARTESIAN = 0,
+               IGRAPH_PRODUCT_TENSOR,
+             } igraph_product_t;
 
 /**
  * \typedef igraph_lpa_variant_t
@@ -228,11 +231,6 @@
     IGRAPH_LPA_RETENTION,     // Keep current label if among dominant labels, only check if labels changed
     IGRAPH_LPA_FAST           // Sample from dominant labels, only check neighbors
 } igraph_lpa_variant_t;
-=======
-typedef enum { IGRAPH_PRODUCT_CARTESIAN = 0,
-               IGRAPH_PRODUCT_TENSOR,
-             } igraph_product_t;
->>>>>>> 06754306
 
 __END_DECLS
 
