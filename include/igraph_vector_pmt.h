--- conflicted
+++ resolved
@@ -207,13 +207,7 @@
 IGRAPH_EXPORT igraph_bool_t FUNCTION(igraph_vector, binsearch)(
         const TYPE(igraph_vector) *v, BASE what, igraph_integer_t *pos);
 IGRAPH_EXPORT IGRAPH_FUNCATTR_PURE igraph_bool_t FUNCTION(igraph_vector, contains_sorted)(
-<<<<<<< HEAD
-    const TYPE(igraph_vector) *v, BASE e);
-=======
-    const TYPE(igraph_vector) *v, BASE what);
-IGRAPH_DEPRECATED IGRAPH_EXPORT IGRAPH_FUNCATTR_PURE igraph_bool_t FUNCTION(igraph_vector, binsearch2)(
         const TYPE(igraph_vector) *v, BASE what);
->>>>>>> 1503c175
 #endif
 
 /*------------------------*/
