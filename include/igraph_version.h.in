/*
   IGraph library.
<<<<<<< HEAD
   Copyright (C) 2010-2024  The igraph development team <igraph@igraph.org>
=======
   Copyright (C) 2010-2025  The igraph development team <igraph@igraph.org>
>>>>>>> 14afc3fb

   This program is free software; you can redistribute it and/or modify
   it under the terms of the GNU General Public License as published by
   the Free Software Foundation; either version 2 of the License, or
   (at your option) any later version.

   This program is distributed in the hope that it will be useful,
   but WITHOUT ANY WARRANTY; without even the implied warranty of
   MERCHANTABILITY or FITNESS FOR A PARTICULAR PURPOSE.  See the
   GNU General Public License for more details.

   You should have received a copy of the GNU General Public License
   along with this program.  If not, see <https://www.gnu.org/licenses/>.
*/

#ifndef IGRAPH_VERSION_H
#define IGRAPH_VERSION_H

#include "igraph_decls.h"

IGRAPH_BEGIN_C_DECLS

#define IGRAPH_VERSION "@PACKAGE_VERSION@"
#define IGRAPH_VERSION_MAJOR @PACKAGE_VERSION_MAJOR@
#define IGRAPH_VERSION_MINOR @PACKAGE_VERSION_MINOR@
#define IGRAPH_VERSION_PATCH @PACKAGE_VERSION_PATCH@
#define IGRAPH_VERSION_PRERELEASE "@PACKAGE_VERSION_PRERELEASE@"

IGRAPH_EXPORT void igraph_version(const char **version_string,
                                  int *major,
                                  int *minor,
                                  int *patch);

IGRAPH_END_C_DECLS

#endif<|MERGE_RESOLUTION|>--- conflicted
+++ resolved
@@ -1,10 +1,6 @@
 /*
    IGraph library.
-<<<<<<< HEAD
-   Copyright (C) 2010-2024  The igraph development team <igraph@igraph.org>
-=======
    Copyright (C) 2010-2025  The igraph development team <igraph@igraph.org>
->>>>>>> 14afc3fb
 
    This program is free software; you can redistribute it and/or modify
    it under the terms of the GNU General Public License as published by
