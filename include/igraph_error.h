--- conflicted
+++ resolved
@@ -257,36 +257,10 @@
  * \enumval IGRAPH_UNIMPLEMENTED Attempted to call an unimplemented or
  *   disabled (at compile-time) function.
  * \enumval IGRAPH_DIVERGED A numeric algorithm failed to converge.
-<<<<<<< HEAD
  * \enumval IGRAPH_ARPACK An error happened inside a calculation implemented
  *   in ARPACK. The calculation involved is most likely an eigenvector-related
  *   calculation.
- * \enumval IGRAPH_ENEGLOOP Negative loop detected while calculating shortest paths.
-=======
- * \enumval IGRAPH_ARPACK_PROD Matrix-vector product failed (not used any more).
- * \enumval IGRAPH_ARPACK_NPOS N must be positive.
- * \enumval IGRAPH_ARPACK_NEVNPOS NEV must be positive.
- * \enumval IGRAPH_ARPACK_NCVSMALL NCV must be bigger.
- * \enumval IGRAPH_ARPACK_NONPOSI Maximum number of iterations should be positive.
- * \enumval IGRAPH_ARPACK_WHICHINV Invalid WHICH parameter.
- * \enumval IGRAPH_ARPACK_BMATINV Invalid BMAT parameter.
- * \enumval IGRAPH_ARPACK_WORKLSMALL WORKL is too small.
- * \enumval IGRAPH_ARPACK_TRIDERR LAPACK error in tridiagonal eigenvalue calculation.
- * \enumval IGRAPH_ARPACK_ZEROSTART Starting vector is zero.
- * \enumval IGRAPH_ARPACK_MODEINV MODE is invalid.
- * \enumval IGRAPH_ARPACK_MODEBMAT MODE and BMAT are not compatible.
- * \enumval IGRAPH_ARPACK_ISHIFT ISHIFT must be 0 or 1.
- * \enumval IGRAPH_ARPACK_NEVBE NEV and WHICH='BE' are incompatible.
- * \enumval IGRAPH_ARPACK_NOFACT Could not build an Arnoldi factorization.
- * \enumval IGRAPH_ARPACK_FAILED No eigenvalues to sufficient accuracy.
- * \enumval IGRAPH_ARPACK_HOWMNY HOWMNY is invalid.
- * \enumval IGRAPH_ARPACK_HOWMNYS HOWMNY='S' is not implemented.
- * \enumval IGRAPH_ARPACK_EVDIFF Different number of converged Ritz values.
- * \enumval IGRAPH_ARPACK_SHUR Error from calculation of a real Schur form.
- * \enumval IGRAPH_ARPACK_LAPACK LAPACK (dtrevc) error for calculating eigenvectors.
- * \enumval IGRAPH_ARPACK_UNKNOWN Unknown ARPACK error.
  * \enumval IGRAPH_ENEGCYCLE Negative cycle detected while calculating shortest paths.
->>>>>>> 94058853
  * \enumval IGRAPH_EINTERNAL Internal error, likely a bug in igraph.
  * \enumval IGRAPH_EATTRCOMBINE Unimplemented attribute combination
  *   method for the given attribute type.
@@ -312,36 +286,9 @@
     IGRAPH_UNIMPLEMENTED     = 12,
     IGRAPH_INTERRUPTED       = 13,
     IGRAPH_DIVERGED          = 14,
-<<<<<<< HEAD
     IGRAPH_EARPACK           = 15,
     /* ARPACK error codes from 15 to 36 were moved to igraph_arpack_error_t in 1.0 */
-    IGRAPH_ENEGLOOP          = 37,
-=======
-    IGRAPH_ARPACK_PROD       = 15,   /* unused, reserved */
-    IGRAPH_ARPACK_NPOS       = 16,
-    IGRAPH_ARPACK_NEVNPOS    = 17,
-    IGRAPH_ARPACK_NCVSMALL   = 18,
-    IGRAPH_ARPACK_NONPOSI    = 19,
-    IGRAPH_ARPACK_WHICHINV   = 20,
-    IGRAPH_ARPACK_BMATINV    = 21,
-    IGRAPH_ARPACK_WORKLSMALL = 22,
-    IGRAPH_ARPACK_TRIDERR    = 23,
-    IGRAPH_ARPACK_ZEROSTART  = 24,
-    IGRAPH_ARPACK_MODEINV    = 25,
-    IGRAPH_ARPACK_MODEBMAT   = 26,
-    IGRAPH_ARPACK_ISHIFT     = 27,
-    IGRAPH_ARPACK_NEVBE      = 28,
-    IGRAPH_ARPACK_NOFACT     = 29,
-    IGRAPH_ARPACK_FAILED     = 30,
-    IGRAPH_ARPACK_HOWMNY     = 31,
-    IGRAPH_ARPACK_HOWMNYS    = 32,
-    IGRAPH_ARPACK_EVDIFF     = 33,
-    IGRAPH_ARPACK_SHUR       = 34,
-    IGRAPH_ARPACK_LAPACK     = 35,
-    IGRAPH_ARPACK_UNKNOWN    = 36,
     IGRAPH_ENEGCYCLE         = 37,
-    IGRAPH_ENEGLOOP IGRAPH_DEPRECATED_ENUMVAL = IGRAPH_ENEGCYCLE,
->>>>>>> 94058853
     IGRAPH_EINTERNAL         = 38,
     /* ARPACK error codes from 39 to 41 were moved to igraph_arpack_error_t in 1.0 */
     /* IGRAPH_EDIVZERO          = 42, */   /* removed in 1.0 */
