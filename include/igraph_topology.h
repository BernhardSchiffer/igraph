/* -*- mode: C -*-  */
/*
   IGraph library.
   Copyright (C) 2009-2012  Gabor Csardi <csardi.gabor@gmail.com>
   334 Harvard street, Cambridge, MA 02139 USA

   This program is free software; you can redistribute it and/or modify
   it under the terms of the GNU General Public License as published by
   the Free Software Foundation; either version 2 of the License, or
   (at your option) any later version.

   This program is distributed in the hope that it will be useful,
   but WITHOUT ANY WARRANTY; without even the implied warranty of
   MERCHANTABILITY or FITNESS FOR A PARTICULAR PURPOSE.  See the
   GNU General Public License for more details.

   You should have received a copy of the GNU General Public License
   along with this program; if not, write to the Free Software
   Foundation, Inc.,  51 Franklin Street, Fifth Floor, Boston, MA
   02110-1301 USA

*/

#ifndef IGRAPH_TOPOLOGY_H
#define IGRAPH_TOPOLOGY_H

#include "igraph_decls.h"
#include "igraph_constants.h"
#include "igraph_datatype.h"
#include "igraph_types.h"
#include "igraph_vector_ptr.h"

__BEGIN_DECLS

/* -------------------------------------------------- */
/* Directed acyclic graphs                            */
/* -------------------------------------------------- */

IGRAPH_EXPORT igraph_error_t igraph_topological_sorting(
    const igraph_t *graph, igraph_vector_int_t *res, igraph_neimode_t mode);
IGRAPH_EXPORT igraph_error_t igraph_is_dag(const igraph_t *graph, igraph_bool_t *res);
IGRAPH_EXPORT igraph_error_t igraph_transitive_closure_dag(const igraph_t *graph,
                                                igraph_t *closure);

/* -------------------------------------------------- */
/* Graph isomorphisms                                 */
/* -------------------------------------------------- */

/* Common functions */
IGRAPH_EXPORT igraph_error_t igraph_simplify_and_colorize(
    const igraph_t *graph, igraph_t *res,
    igraph_vector_int_t *vertex_color, igraph_vector_int_t *edge_color);

/* Generic interface */
IGRAPH_EXPORT igraph_error_t igraph_isomorphic(const igraph_t *graph1, const igraph_t *graph2,
                                    igraph_bool_t *iso);
IGRAPH_EXPORT igraph_error_t igraph_subisomorphic(const igraph_t *graph1, const igraph_t *graph2,
                                       igraph_bool_t *iso);

/* LAD */
IGRAPH_EXPORT igraph_error_t igraph_subisomorphic_lad(const igraph_t *pattern, const igraph_t *target,
                                           const igraph_vector_ptr_t *domains,
                                           igraph_bool_t *iso, igraph_vector_int_t *map,
                                           igraph_vector_ptr_t *maps,
                                           igraph_bool_t induced, igraph_integer_t time_limit);

/* VF2 family*/
/**
 * \typedef igraph_isohandler_t
 * Callback type, called when an isomorphism was found
 *
 * See the details at the documentation of \ref
 * igraph_isomorphic_function_vf2().
 * \param map12 The mapping from the first graph to the second.
 * \param map21 The mapping from the second graph to the first, the
 *   inverse of \p map12 basically.
 * \param arg This extra argument was passed to \ref
 *   igraph_isomorphic_function_vf2() when it was called.
 * \return \c IGRAPH_SUCCESS to continue the search, \c IGRAPH_STOP to
 *   terminate the search. Any other return value is interpreted as an
 *   igraph error code, which will then abort the search and return the
 *   same error code from the caller function.
 */


typedef igraph_error_t igraph_isohandler_t(const igraph_vector_int_t *map12,
        const igraph_vector_int_t *map21, void *arg);

/**
 * \typedef igraph_isocompat_t
 * Callback type, called to check whether two vertices or edges are compatible
 *
 * VF2 (subgraph) isomorphism functions can be restricted by defining
 * relations on the vertices and/or edges of the graphs, and then checking
 * whether the vertices (edges) match according to these relations.
 *
 * </para><para>This feature is implemented by two callbacks, one for
 * vertices, one for edges. Every time igraph tries to match a vertex (edge)
 * of the first (sub)graph to a vertex of the second graph, the vertex
 * (edge) compatibility callback is called. The callback returns a
 * logical value, giving whether the two vertices match.
 *
 * </para><para>Both callback functions are of type \c igraph_isocompat_t.
 * \param graph1 The first graph.
 * \param graph2 The second graph.
 * \param g1_num The id of a vertex or edge in the first graph.
 * \param g2_num The id of a vertex or edge in the second graph.
 * \param arg Extra argument to pass to the callback functions.
 * \return Logical scalar, whether vertex (or edge) \p g1_num in \p graph1
 *    is compatible with vertex (or edge) \p g2_num in \p graph2.
 */

typedef igraph_bool_t igraph_isocompat_t(const igraph_t *graph1,
        const igraph_t *graph2,
        const igraph_integer_t g1_num,
        const igraph_integer_t g2_num,
        void *arg);

IGRAPH_EXPORT igraph_error_t igraph_isomorphic_vf2(const igraph_t *graph1, const igraph_t *graph2,
                                        const igraph_vector_int_t *vertex_color1,
                                        const igraph_vector_int_t *vertex_color2,
                                        const igraph_vector_int_t *edge_color1,
                                        const igraph_vector_int_t *edge_color2,
                                        igraph_bool_t *iso,
                                        igraph_vector_int_t *map12,
                                        igraph_vector_int_t *map21,
                                        igraph_isocompat_t *node_compat_fn,
                                        igraph_isocompat_t *edge_compat_fn,
                                        void *arg);
IGRAPH_EXPORT igraph_error_t igraph_isomorphic_function_vf2(const igraph_t *graph1, const igraph_t *graph2,
                                                 const igraph_vector_int_t *vertex_color1,
                                                 const igraph_vector_int_t *vertex_color2,
                                                 const igraph_vector_int_t *edge_color1,
                                                 const igraph_vector_int_t *edge_color2,
                                                 igraph_vector_int_t *map12,
                                                 igraph_vector_int_t *map21,
                                                 igraph_isohandler_t *isohandler_fn,
                                                 igraph_isocompat_t *node_compat_fn,
                                                 igraph_isocompat_t *edge_compat_fn,
                                                 void *arg);
IGRAPH_EXPORT igraph_error_t igraph_count_isomorphisms_vf2(const igraph_t *graph1, const igraph_t *graph2,
                                                const igraph_vector_int_t *vertex_color1,
                                                const igraph_vector_int_t *vertex_color2,
                                                const igraph_vector_int_t *edge_color1,
                                                const igraph_vector_int_t *edge_color2,
                                                igraph_integer_t *count,
                                                igraph_isocompat_t *node_compat_fn,
                                                igraph_isocompat_t *edge_compat_fn,
                                                void *arg);
IGRAPH_EXPORT igraph_error_t igraph_get_isomorphisms_vf2(const igraph_t *graph1,
                                              const igraph_t *graph2,
                                              const igraph_vector_int_t *vertex_color1,
                                              const igraph_vector_int_t *vertex_color2,
                                              const igraph_vector_int_t *edge_color1,
                                              const igraph_vector_int_t *edge_color2,
                                              igraph_vector_ptr_t *maps,
                                              igraph_isocompat_t *node_compat_fn,
                                              igraph_isocompat_t *edge_compat_fn,
                                              void *arg);

IGRAPH_EXPORT igraph_error_t igraph_subisomorphic_vf2(const igraph_t *graph1, const igraph_t *graph2,
                                           const igraph_vector_int_t *vertex_color1,
                                           const igraph_vector_int_t *vertex_color2,
                                           const igraph_vector_int_t *edge_color1,
                                           const igraph_vector_int_t *edge_color2,
                                           igraph_bool_t *iso,
                                           igraph_vector_int_t *map12,
                                           igraph_vector_int_t *map21,
                                           igraph_isocompat_t *node_compat_fn,
                                           igraph_isocompat_t *edge_compat_fn,
                                           void *arg);
IGRAPH_EXPORT igraph_error_t igraph_subisomorphic_function_vf2(const igraph_t *graph1,
                                                    const igraph_t *graph2,
                                                    const igraph_vector_int_t *vertex_color1,
                                                    const igraph_vector_int_t *vertex_color2,
                                                    const igraph_vector_int_t *edge_color1,
                                                    const igraph_vector_int_t *edge_color2,
                                                    igraph_vector_int_t *map12,
                                                    igraph_vector_int_t *map21,
                                                    igraph_isohandler_t *isohandler_fn,
                                                    igraph_isocompat_t *node_compat_fn,
                                                    igraph_isocompat_t *edge_compat_fn,
                                                    void *arg);
IGRAPH_EXPORT igraph_error_t igraph_count_subisomorphisms_vf2(const igraph_t *graph1, const igraph_t *graph2,
                                                   const igraph_vector_int_t *vertex_color1,
                                                   const igraph_vector_int_t *vertex_color2,
                                                   const igraph_vector_int_t *edge_color1,
                                                   const igraph_vector_int_t *edge_color2,
                                                   igraph_integer_t *count,
                                                   igraph_isocompat_t *node_compat_fn,
                                                   igraph_isocompat_t *edge_compat_fn,
                                                   void *arg);
IGRAPH_EXPORT igraph_error_t igraph_get_subisomorphisms_vf2(const igraph_t *graph1,
                                                 const igraph_t *graph2,
                                                 const igraph_vector_int_t *vertex_color1,
                                                 const igraph_vector_int_t *vertex_color2,
                                                 const igraph_vector_int_t *edge_color1,
                                                 const igraph_vector_int_t *edge_color2,
                                                 igraph_vector_ptr_t *maps,
                                                 igraph_isocompat_t *node_compat_fn,
                                                 igraph_isocompat_t *edge_compat_fn,
                                                 void *arg);

/* BLISS family */
/**
 * \struct igraph_bliss_info_t
 * Information about a BLISS run
 *
 * Some secondary information found by the BLISS algorithm is stored
 * here. It is useful if you wany to study the internal working of the
 * algorithm.
 * \member nof_nodes The number of nodes in the search tree.
 * \member nof_leaf_nodes The number of leaf nodes in the search tree.
 * \member nof_bad_nodes Number of bad nodes.
 * \member nof_canupdates Number of canrep updates.
 * \member nof_generators Number of generators of the automorphism group.
 * \member max_level Maximum level.
 * \member group_size The size of the automorphism group of the graph,
 *    given as a string. It should be deallocated via
 *    \ref igraph_free() if not needed any more.
 *
 * See http://www.tcs.hut.fi/Software/bliss/index.html
 * for details about the algorithm and these parameters.
 */
typedef struct igraph_bliss_info_t {
    unsigned long nof_nodes;
    unsigned long nof_leaf_nodes;
    unsigned long nof_bad_nodes;
    unsigned long nof_canupdates;
    unsigned long nof_generators;
    unsigned long max_level;
    char *group_size;
} igraph_bliss_info_t;

/**
 * \typedef igraph_bliss_sh_t
 * \brief Splitting heuristics for Bliss.
 *
 * \c IGRAPH_BLISS_FL provides good performance for many graphs, and is a reasonable
 * default choice. \c IGRAPH_BLISS_FSM is recommended for graphs that have some
 * combinatorial structure, and is the default of the Bliss library's command
 * line tool.
 *
 * \enumval IGRAPH_BLISS_F First non-singleton cell.
 * \enumval IGRAPH_BLISS_FL First largest non-singleton cell.
 * \enumval IGRAPH_BLISS_FS First smallest non-singleton cell.
 * \enumval IGRAPH_BLISS_FM First maximally non-trivially connected
 *      non-singleton cell.
 * \enumval IGRAPH_BLISS_FLM Largest maximally non-trivially connected
 *      non-singleton cell.
 * \enumval IGRAPH_BLISS_FSM Smallest maximally non-trivially
 *      connected non-singletion cell.
 */

typedef enum { IGRAPH_BLISS_F = 0, IGRAPH_BLISS_FL,
               IGRAPH_BLISS_FS, IGRAPH_BLISS_FM,
               IGRAPH_BLISS_FLM, IGRAPH_BLISS_FSM
             } igraph_bliss_sh_t;

IGRAPH_EXPORT igraph_error_t igraph_canonical_permutation(const igraph_t *graph, const igraph_vector_int_t *colors, igraph_vector_int_t *labeling,
                                               igraph_bliss_sh_t sh, igraph_bliss_info_t *info);
IGRAPH_EXPORT igraph_error_t igraph_isomorphic_bliss(const igraph_t *graph1, const igraph_t *graph2,
                                          const igraph_vector_int_t *colors1, const igraph_vector_int_t *colors2,
                                          igraph_bool_t *iso, igraph_vector_int_t *map12,
                                          igraph_vector_int_t *map21,
                                          igraph_bliss_sh_t sh,
                                          igraph_bliss_info_t *info1, igraph_bliss_info_t *info2);

IGRAPH_EXPORT igraph_error_t igraph_automorphisms(const igraph_t *graph, const igraph_vector_int_t *colors,
                                       igraph_bliss_sh_t sh, igraph_bliss_info_t *info);

IGRAPH_EXPORT igraph_error_t igraph_automorphism_group(const igraph_t *graph, const igraph_vector_int_t *colors, igraph_vector_ptr_t *generators,
                                            igraph_bliss_sh_t sh, igraph_bliss_info_t *info);

/* Functions for 3-4 graphs */
IGRAPH_EXPORT igraph_error_t igraph_isomorphic_34(const igraph_t *graph1, const igraph_t *graph2,
                                       igraph_bool_t *iso);
<<<<<<< HEAD
IGRAPH_EXPORT igraph_error_t igraph_isoclass(const igraph_t *graph, igraph_integer_t *isoclass);
IGRAPH_EXPORT igraph_error_t igraph_isoclass_subgraph(const igraph_t *graph, igraph_vector_int_t *vids,
=======
IGRAPH_EXPORT int igraph_isoclass(const igraph_t *graph, igraph_integer_t *isoclass);
IGRAPH_EXPORT int igraph_isoclass_subgraph(const igraph_t *graph, const igraph_vector_t *vids,
>>>>>>> 11d4da28
                                           igraph_integer_t *isoclass);
IGRAPH_EXPORT igraph_error_t igraph_isoclass_create(igraph_t *graph, igraph_integer_t size,
                                         igraph_integer_t number, igraph_bool_t directed);




__END_DECLS

#endif<|MERGE_RESOLUTION|>--- conflicted
+++ resolved
@@ -275,13 +275,8 @@
 /* Functions for 3-4 graphs */
 IGRAPH_EXPORT igraph_error_t igraph_isomorphic_34(const igraph_t *graph1, const igraph_t *graph2,
                                        igraph_bool_t *iso);
-<<<<<<< HEAD
 IGRAPH_EXPORT igraph_error_t igraph_isoclass(const igraph_t *graph, igraph_integer_t *isoclass);
-IGRAPH_EXPORT igraph_error_t igraph_isoclass_subgraph(const igraph_t *graph, igraph_vector_int_t *vids,
-=======
-IGRAPH_EXPORT int igraph_isoclass(const igraph_t *graph, igraph_integer_t *isoclass);
-IGRAPH_EXPORT int igraph_isoclass_subgraph(const igraph_t *graph, const igraph_vector_t *vids,
->>>>>>> 11d4da28
+IGRAPH_EXPORT igraph_error_t igraph_isoclass_subgraph(const igraph_t *graph, const igraph_vector_int_t *vids,
                                            igraph_integer_t *isoclass);
 IGRAPH_EXPORT igraph_error_t igraph_isoclass_create(igraph_t *graph, igraph_integer_t size,
                                          igraph_integer_t number, igraph_bool_t directed);
