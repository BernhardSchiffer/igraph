--- conflicted
+++ resolved
@@ -454,19 +454,14 @@
     PARAMS: |-
         GRAPH graph, OUT VERTEX_QTY res, VERTEXSET vids=ALL,
         BOOLEAN directed=True, EDGEWEIGHTS weights=NULL
-<<<<<<< HEAD
-    DEPS: weights ON graph, vids ON graph
-=======
     DEPS: weights ON graph, vids ON graph, res ON graph vids
->>>>>>> 21d12065
 
 igraph_betweenness_cutoff:
     PARAMS: |-
         GRAPH graph, OUT VERTEX_QTY res, VERTEXSET vids=ALL,
         BOOLEAN directed=True, EDGEWEIGHTS weights=NULL,
-<<<<<<< HEAD
-        REAL cutoff
-    DEPS: vids ON graph, weights ON graph, res ON graph
+        REAL cutoff=-1
+    DEPS: vids ON graph, weights ON graph, res ON graph vids
 
 igraph_betweenness_subset:
     PARAMS: |-
@@ -475,10 +470,6 @@
         EDGEWEIGHTS weights=NULL
     DEPS: |-
         vids ON graph, weights ON graph, res ON graph, sources ON graph, targets ON graph
-=======
-        REAL cutoff=-1
-    DEPS: vids ON graph, weights ON graph, res ON graph vids
->>>>>>> 21d12065
 
 igraph_edge_betweenness:
     PARAMS: |-
@@ -504,23 +495,14 @@
     PARAMS: |-
         GRAPH graph, OUT VERTEX_QTY res, VERTEXSET vids=ALL,
         NEIMODE mode=OUT, EDGEWEIGHTS weights=NULL, BOOLEAN normalized=False
-<<<<<<< HEAD
-    DEPS: weights ON graph, vids ON graph
-=======
     DEPS: weights ON graph, vids ON graph, res ON graph vids
->>>>>>> 21d12065
 
 igraph_harmonic_centrality_cutoff:
     PARAMS: |-
         GRAPH graph, OUT VERTEX_QTY res, VERTEXSET vids=ALL,
         NEIMODE mode=OUT, EDGEWEIGHTS weights=NULL, BOOLEAN normalized=False,
-<<<<<<< HEAD
-        REAL cutoff
-    DEPS: vids ON graph, weights ON graph, res ON graph
-=======
         REAL cutoff=-1
     DEPS: vids ON graph, weights ON graph, res ON graph vids
->>>>>>> 21d12065
 
 igraph_pagerank:
     PARAMS: |-
@@ -1579,13 +1561,8 @@
 igraph_compose:
     PARAMS: |-
         OUT GRAPH res, GRAPH g1, GRAPH g2,
-<<<<<<< HEAD
-        OUT INDEX_VECTOR edge_map_left, OUT INDEX_VECTOR edge_map_right
-    DEPS: edge_map_left ON left, edge_map_right ON right
-=======
-        OUT VECTORM1 edge_map1, OUT VECTORM1 edge_map2
+        OUT INDEX_VECTOR edge_map1, OUT INDEX_VECTOR edge_map2
     DEPS: edge_map1 ON g1, edge_map2 ON g2
->>>>>>> 21d12065
 
 #######################################
 # Maximum flows, minimum cuts
